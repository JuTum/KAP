/*
 * ARX: Powerful Data Anonymization
 * Copyright 2012 - 2015 Florian Kohlmayer, Fabian Prasser
 * 
 * Licensed under the Apache License, Version 2.0 (the "License");
 * you may not use this file except in compliance with the License.
 * You may obtain a copy of the License at
 * 
 * http://www.apache.org/licenses/LICENSE-2.0
 * 
 * Unless required by applicable law or agreed to in writing, software
 * distributed under the License is distributed on an "AS IS" BASIS,
 * WITHOUT WARRANTIES OR CONDITIONS OF ANY KIND, either express or implied.
 * See the License for the specific language governing permissions and
 * limitations under the License.
 */

package org.deidentifier.arx.gui.view.impl.menu;

import java.util.ArrayList;
import java.util.List;
import java.util.Locale;

import org.deidentifier.arx.AttributeType;
import org.deidentifier.arx.gui.Controller;
import org.deidentifier.arx.gui.model.Model;
import org.deidentifier.arx.gui.model.ModelRisk.RiskModelForAttributes;
import org.deidentifier.arx.gui.resources.Resources;
import org.deidentifier.arx.gui.view.def.IDialog;
import org.deidentifier.arx.io.CSVSyntax;
import org.eclipse.swt.widgets.Shell;

import de.linearbits.preferences.PreferenceBoolean;
import de.linearbits.preferences.PreferenceCharacter;
import de.linearbits.preferences.PreferenceDouble;
import de.linearbits.preferences.PreferenceInteger;
import de.linearbits.preferences.PreferenceSelection;
import de.linearbits.preferences.PreferenceString;
import de.linearbits.preferences.PreferenceText;
import de.linearbits.preferences.PreferencesDialog;

/**
 * This class implements a dialog for editing project properties.
 *
 * @author Fabian Prasser
 */
public class DialogProperties implements IDialog {

    /** Controller */
    private final Controller        controller;

    /** Window */
    private final PreferencesDialog dialog;

    /** Model */
    private final Model             model;

    /**
     * Creates a new instance.
     *
     * @param parent
     * @param model
     */
    public DialogProperties(final Shell parent, final Model model, final Controller controller) {
        
        // Init
        this.controller = controller;
        this.model = model;
        
        // Create dialog
        this.dialog = new PreferencesDialog(parent, Resources.getMessage("DialogProperties.0"), Resources.getMessage("DialogProperties.1")); //$NON-NLS-1$ //$NON-NLS-2$
        this.createTabProject(this.dialog);
        this.createTabInternals(this.dialog);
        this.createTabTransformation(this.dialog);
        this.createTabSearch(this.dialog);
        this.createTabUtility(this.dialog);
        this.createTabRisk(this.dialog);
    }

    /**
     * Opens the dialog
     */
    public void open() {
        this.dialog.open();
    }
    
    /**
     * Create a tab
     * @param window
     */
    private void createTabInternals(PreferencesDialog window) {
        
        window.addCategory(Resources.getMessage("PropertyDialog.16"), //$NON-NLS-1$
                           controller.getResources().getManagedImage("settings-internals.png")); //$NON-NLS-1$
        
        window.addGroup(Resources.getMessage("DialogProperties.2")); //$NON-NLS-1$
        
        window.addPreference(new PreferenceInteger(Resources.getMessage("PropertyDialog.17"), 0, 1000000, 200) { //$NON-NLS-1$
            protected Integer getValue() { return model.getHistorySize(); }
            protected void setValue(Object t) { model.setHistorySize((Integer)t); }});
        
        window.addPreference(new PreferenceDouble(Resources.getMessage("PropertyDialog.19"), 0d, 1d, 0.2d) { //$NON-NLS-1$
            protected Double getValue() { return model.getSnapshotSizeDataset(); }
            protected void setValue(Object t) { model.setSnapshotSizeDataset((Double)t); }});
        
        window.addPreference(new PreferenceDouble(Resources.getMessage("PropertyDialog.21"), 0d, 1d, 0.8d) { //$NON-NLS-1$
            protected Double getValue() { return model.getSnapshotSizeSnapshot(); }
            protected void setValue(Object t) { model.setSnapshotSizeSnapshot((Double)t); }});
        
        window.addPreference(new PreferenceInteger(Resources.getMessage("PropertyDialog.28"), 0, Integer.MAX_VALUE, 5000000) { //$NON-NLS-1$
            protected Integer getValue() { return model.getMaximalSizeForComplexOperations(); }
            protected void setValue(Object t) { model.setMaximalSizeForComplexOperations((Integer)t); }});
        
        window.addPreference(new PreferenceBoolean(Resources.getMessage("PropertyDialog.29"), false) { //$NON-NLS-1$
            protected Boolean getValue() { return model.isDebugEnabled(); }
            protected void setValue(Object t) { model.setDebugEnabled((Boolean)t); }});

        window.addGroup(Resources.getMessage("DialogProperties.3")); //$NON-NLS-1$

        window.addPreference(new PreferenceInteger(Resources.getMessage("PropertyDialog.23"), 0, 10000, 100) { //$NON-NLS-1$
            protected Integer getValue() { return model.getInitialNodesInViewer(); }
            protected void setValue(Object t) { model.setInitialNodesInViewer((Integer)t); }});
        
<<<<<<< HEAD
        window.addPreference(new PreferenceInteger(Resources.getMessage("PropertyDialog.25"), 0, 10000, 700) { //$NON-NLS-1$
            protected Integer getValue() { return model.getMaxNodesInViewer(); }
            protected void setValue(Object t) { model.setMaxNodesInViewer((Integer)t); }});
=======
        window.addCategory(Resources.getMessage("PropertyDialog.34"), //$NON-NLS-1$
                           controller.getResources().getManagedImage("settings-io.png")); //$NON-NLS-1$
     
        window.addPreference(new PreferenceCharacter(Resources.getMessage("PropertyDialog.35"), ';') { //$NON-NLS-1$
            protected String getValue() { return String.valueOf(model.getCSVSyntax().getDelimiter()); }
            protected void setValue(Object t) { model.getCSVSyntax().setDelimiter(((String)t).charAt(0)); }});

        window.addPreference(new PreferenceCharacter(Resources.getMessage("PropertyDialog.36"), '"') { //$NON-NLS-1$
            protected String getValue() { return String.valueOf(model.getCSVSyntax().getQuote()); }
            protected void setValue(Object t) { model.getCSVSyntax().setQuote(((String)t).charAt(0)); }});

        window.addPreference(new PreferenceCharacter(Resources.getMessage("PropertyDialog.37"), '"') { //$NON-NLS-1$
            protected String getValue() { return String.valueOf(model.getCSVSyntax().getEscape()); }
            protected void setValue(Object t) { model.getCSVSyntax().setEscape(((String)t).charAt(0)); }});  

        window.addPreference(new PreferenceSelection(Resources.getMessage("PropertyDialog.38"), CSVSyntax.getAvailableLinebreaks()) { //$NON-NLS-1$
            protected String getValue() { return CSVSyntax.getLabelForLinebreak(model.getCSVSyntax().getLinebreak()); }
            protected void setValue(Object t) { model.getCSVSyntax().setLinebreak(CSVSyntax.getLinebreakForLabel((String)t)); }}); //$NON-NLS-1$

>>>>>>> 269cb902
    }

    /**
     * Create a tab
     * @param window
     */
    private void createTabProject(PreferencesDialog window) {
        
        window.addCategory(Resources.getMessage("PropertyDialog.3"), //$NON-NLS-1$
<<<<<<< HEAD
                           controller.getResources().getImage("settings-project.png")); //$NON-NLS-1$
        
        window.addGroup(Resources.getMessage("DialogProperties.5")); //$NON-NLS-1$
        
=======
                           controller.getResources().getManagedImage("settings-project.png")); //$NON-NLS-1$
          
>>>>>>> 269cb902
        window.addPreference(new PreferenceString(Resources.getMessage("PropertyDialog.4")) { //$NON-NLS-1$
            protected String getValue() { return model.getName(); }
            protected void setValue(Object t) { model.setName((String)t); }});
        
        window.addPreference(new PreferenceText(Resources.getMessage("PropertyDialog.7")) { //$NON-NLS-1$
            protected String getValue() { return model.getDescription(); }
            protected void setValue(Object t) { model.setDescription((String)t); }});

        window.addPreference(new PreferenceSelection(Resources.getMessage("PropertyDialog.33"), getLocales()) { //$NON-NLS-1$
            protected String getValue() { return model.getLocale().getLanguage().toUpperCase(); }
            protected void setValue(Object t) { model.setLocale(((String)t).equals("Default") ? Locale.getDefault() : new Locale(((String)t).toLowerCase())); }}); //$NON-NLS-1$

        window.addGroup(Resources.getMessage("DialogProperties.6")); //$NON-NLS-1$

<<<<<<< HEAD
        window.addPreference(new PreferenceCharacter(Resources.getMessage("PropertyDialog.35"), ';') { //$NON-NLS-1$
            protected String getValue() { return String.valueOf(model.getCSVSyntax().getDelimiter()); }
            protected void setValue(Object t) { model.getCSVSyntax().setDelimiter(((String)t).charAt(0)); }});

        window.addPreference(new PreferenceCharacter(Resources.getMessage("PropertyDialog.36"), '"') { //$NON-NLS-1$
            protected String getValue() { return String.valueOf(model.getCSVSyntax().getQuote()); }
            protected void setValue(Object t) { model.getCSVSyntax().setQuote(((String)t).charAt(0)); }});

        window.addPreference(new PreferenceCharacter(Resources.getMessage("PropertyDialog.37"), '"') { //$NON-NLS-1$
            protected String getValue() { return String.valueOf(model.getCSVSyntax().getEscape()); }
            protected void setValue(Object t) { model.getCSVSyntax().setEscape(((String)t).charAt(0)); }});  

        window.addPreference(new PreferenceSelection(Resources.getMessage("PropertyDialog.38"), CSVSyntax.getAvailableLinebreaks()) { //$NON-NLS-1$
            protected String getValue() { return CSVSyntax.getLabelForLinebreak(model.getCSVSyntax().getLinebreak()); }
            protected void setValue(Object t) { model.getCSVSyntax().setLinebreak(CSVSyntax.getLinebreakForLabel((String)t)); }}); //$NON-NLS-1$
=======
        window.addCategory(Resources.getMessage("PropertyDialog.60"), //$NON-NLS-1$
                           controller.getResources().getManagedImage("settings-utility.png")); //$NON-NLS-1$
        
        window.addPreference(new PreferenceBoolean(Resources.getMessage("PropertyDialog.61")) { //$NON-NLS-1$
            protected Boolean getValue() { return model.getUseListwiseDeletion(); }
            protected void setValue(Object t) { model.setUseListwiseDeletion((Boolean)t); }});
        
>>>>>>> 269cb902

    }

    /**
     * Create a tab
     * @param window
     */
    private void createTabRisk(PreferencesDialog window) {

        window.addCategory(Resources.getMessage("PropertyDialog.40"), //$NON-NLS-1$
                           controller.getResources().getManagedImage("settings-risk.png")); //$NON-NLS-1$
        
        window.addGroup(Resources.getMessage("DialogProperties.7")); //$NON-NLS-1$
        
        window.addPreference(new PreferenceInteger(Resources.getMessage("PropertyDialog.43"), 1, 10, 10) { //$NON-NLS-1$
            protected Integer getValue() { return model.getRiskModel().getMaxQiSize(); }
            protected void setValue(Object t) { model.getRiskModel().setMaxQiSize((Integer)t); }});
        
        window.addPreference(new PreferenceSelection(Resources.getMessage("PropertyDialog.45"), getRiskModelsForAnalyses()) { //$NON-NLS-1$
            protected String getValue() { return model.getRiskModel().getRiskModelForAttributes().name(); }
            protected void setValue(Object arg0) { model.getRiskModel().setRiskModelForAttributes(RiskModelForAttributes.valueOf((String)arg0)); }
        });

        window.addGroup(Resources.getMessage("DialogProperties.8")); //$NON-NLS-1$

<<<<<<< HEAD
=======
        window.addCategory(Resources.getMessage("PropertyDialog.55"), //$NON-NLS-1$
                           controller.getResources().getManagedImage("settings-solver.png")); //$NON-NLS-1$
        
>>>>>>> 269cb902
        window.addPreference(new PreferenceDouble(Resources.getMessage("PropertyDialog.50"), 1.0e-12, 1d, 1.0e-6) { //$NON-NLS-1$
            protected Double getValue() { return model.getRiskModel().getSolverConfiguration().getAccuracy(); }
            protected void setValue(Object t) { model.getRiskModel().getSolverConfiguration().accuracy((Double)t); }});

        window.addPreference(new PreferenceInteger(Resources.getMessage("PropertyDialog.51"), 1, 100000, 1000) { //$NON-NLS-1$
            protected Integer getValue() { return model.getRiskModel().getSolverConfiguration().getIterationsPerTry(); }
            protected void setValue(Object t) { model.getRiskModel().getSolverConfiguration().iterationsPerTry((Integer)t); }});
        
        window.addPreference(new PreferenceInteger(Resources.getMessage("PropertyDialog.52"), 1, 1000000, 10000) { //$NON-NLS-1$
            protected Integer getValue() { return model.getRiskModel().getSolverConfiguration().getIterationsTotal(); }
            protected void setValue(Object t) { model.getRiskModel().getSolverConfiguration().iterationsTotal((Integer)t); }});
        
        window.addPreference(new PreferenceInteger(Resources.getMessage("PropertyDialog.53"), 1, 100000, 100) { //$NON-NLS-1$
            protected Integer getValue() { return model.getRiskModel().getSolverConfiguration().getTimePerTry(); }
            protected void setValue(Object t) { model.getRiskModel().getSolverConfiguration().timePerTry((Integer)t); }});
        
        window.addPreference(new PreferenceInteger(Resources.getMessage("PropertyDialog.54"), 1, 1000000, 1000) { //$NON-NLS-1$
            protected Integer getValue() { return model.getRiskModel().getSolverConfiguration().getTimeTotal(); }
            protected void setValue(Object t) { model.getRiskModel().getSolverConfiguration().timeTotal((Integer)t); }});
    }

    /**
     * Create a tab
     * @param window
     */
    private void createTabSearch(PreferencesDialog window) {
        window.addCategory(Resources.getMessage("PropertyDialog.130"), //$NON-NLS-1$
                           controller.getResources().getImage("settings-search.png")); //$NON-NLS-1$
        
        window.addGroup(Resources.getMessage("DialogProperties.9")); //$NON-NLS-1$
        
        window.addPreference(new PreferenceInteger(Resources.getMessage("PropertyDialog.131"), 0, Integer.MAX_VALUE, 100000) { //$NON-NLS-1$
            protected Integer getValue() { return model.getInputConfig().getHeuristicSearchThreshold(); }
            protected void setValue(Object t) { model.getInputConfig().setHeuristicSearchThreshold((Integer)t); }});

        window.addPreference(new PreferenceBoolean(Resources.getMessage("PropertyDialog.132"), false) { //$NON-NLS-1$
            protected Boolean getValue() { return model.getInputConfig().isHeuristicSearchEnabled(); }
            protected void setValue(Object t) { model.getInputConfig().setHeuristicSearchEnabled((Boolean)t); }});
        
        window.addPreference(new PreferenceInteger(Resources.getMessage("PropertyDialog.133"), 0, Integer.MAX_VALUE, 30000) { //$NON-NLS-1$
            protected Integer getValue() { return model.getInputConfig().getHeuristicSearchTimeLimit(); }
            protected void setValue(Object t) { model.getInputConfig().setHeuristicSearchTimeLimit((Integer)t); }});

        window.addGroup(Resources.getMessage("DialogProperties.10")); //$NON-NLS-1$

        window.addPreference(new PreferenceBoolean(Resources.getMessage("PropertyDialog.44")) { //$NON-NLS-1$
            protected Boolean getValue() { return model.getInputConfig().isHeuristicForSampleBasedCriteria(); }
            protected void setValue(Object t) { model.getInputConfig().setHeuristicForSampleBasedCriteria((Boolean)t); }});
    }

    /**
     * Create a tab
     * @param window
     */
    private void createTabTransformation(PreferencesDialog window) {
       
        window.addCategory(Resources.getMessage("PropertyDialog.10"), //$NON-NLS-1$
                           controller.getResources().getManagedImage("settings-transformation.png")); //$NON-NLS-1$

        window.addGroup(Resources.getMessage("DialogProperties.11")); //$NON-NLS-1$
        
        window.addPreference(new PreferenceBoolean(Resources.getMessage("PropertyDialog.11"), true) { //$NON-NLS-1$
            protected Boolean getValue() { return model.getInputConfig().isSuppressionAlwaysEnabled(); }
            protected void setValue(Object t) { model.getInputConfig().setSuppressionAlwaysEnabled((Boolean)t); }});
        
        window.addPreference(new PreferenceBoolean(Resources.getMessage("PropertyDialog.31"), false) { //$NON-NLS-1$
            protected Boolean getValue() { return model.getInputConfig().isAttributeTypeSuppressed(AttributeType.SENSITIVE_ATTRIBUTE); }
            protected void setValue(Object t) { model.getInputConfig().setAttributeTypeSuppressed(AttributeType.SENSITIVE_ATTRIBUTE, (Boolean)t); }});
        
        window.addPreference(new PreferenceBoolean(Resources.getMessage("PropertyDialog.32"), false) { //$NON-NLS-1$
            protected Boolean getValue() { return model.getInputConfig().isAttributeTypeSuppressed(AttributeType.INSENSITIVE_ATTRIBUTE); }
            protected void setValue(Object t) { model.getInputConfig().setAttributeTypeSuppressed(AttributeType.INSENSITIVE_ATTRIBUTE, (Boolean)t); }});
        
        window.addPreference(new PreferenceString(Resources.getMessage("PropertyDialog.13"), "*") { //$NON-NLS-1$ //$NON-NLS-2$
            protected String getValue() { return model.getInputConfig().getSuppressionString(); }
            protected void setValue(Object t) { model.getInputConfig().setSuppressionString((String)t); }});
    }

    /**
     * Create a tab
     * @param window
     */
<<<<<<< HEAD
    private void createTabUtility(PreferencesDialog window) {

        window.addCategory(Resources.getMessage("PropertyDialog.60"), //$NON-NLS-1$
                           controller.getResources().getImage("settings-utility.png")); //$NON-NLS-1$
=======
    private void createTabVisualization(PreferencesDialog window) {
        window.addCategory(Resources.getMessage("PropertyDialog.22"), //$NON-NLS-1$
                           controller.getResources().getManagedImage("settings-visualization.png")); //$NON-NLS-1$
>>>>>>> 269cb902
        
        window.addGroup(Resources.getMessage("DialogProperties.12")); //$NON-NLS-1$
        
        window.addPreference(new PreferenceBoolean(Resources.getMessage("PropertyDialog.61")) { //$NON-NLS-1$
            protected Boolean getValue() { return model.getUseListwiseDeletion(); }
            protected void setValue(Object t) { model.setUseListwiseDeletion((Boolean)t); }});

        window.addGroup(Resources.getMessage("DialogProperties.13")); //$NON-NLS-1$
        
        window.addPreference(new PreferenceBoolean(Resources.getMessage("PropertyDialog.62")) { //$NON-NLS-1$
            protected Boolean getValue() { return model.getUseFunctionalHierarchies(); }
            protected void setValue(Object t) { model.setUseFunctionalHierarchies((Boolean)t); }});
    }
    
    /**
     * Returns a list of available locales
     * @return
     */
    private String[] getLocales() {
        List<String> languages = new ArrayList<String>();
        languages.add(Resources.getMessage("DialogProperties.4")); //$NON-NLS-1$
        for (String lang : Locale.getISOLanguages()) {
            languages.add(lang.toUpperCase());
        }
        return languages.toArray(new String[]{});
    }

    /**
     * Creates a list of models
     * @return
     */
    private String[] getRiskModelsForAnalyses() {
        List<String> result = new ArrayList<String>();
        for (RiskModelForAttributes model : RiskModelForAttributes.values()) {
            result.add(model.name());
        }
        return result.toArray(new String[result.size()]);
    }
}<|MERGE_RESOLUTION|>--- conflicted
+++ resolved
@@ -121,14 +121,36 @@
             protected Integer getValue() { return model.getInitialNodesInViewer(); }
             protected void setValue(Object t) { model.setInitialNodesInViewer((Integer)t); }});
         
-<<<<<<< HEAD
         window.addPreference(new PreferenceInteger(Resources.getMessage("PropertyDialog.25"), 0, 10000, 700) { //$NON-NLS-1$
             protected Integer getValue() { return model.getMaxNodesInViewer(); }
             protected void setValue(Object t) { model.setMaxNodesInViewer((Integer)t); }});
-=======
-        window.addCategory(Resources.getMessage("PropertyDialog.34"), //$NON-NLS-1$
-                           controller.getResources().getManagedImage("settings-io.png")); //$NON-NLS-1$
-     
+    }
+
+    /**
+     * Create a tab
+     * @param window
+     */
+    private void createTabProject(PreferencesDialog window) {
+        
+        window.addCategory(Resources.getMessage("PropertyDialog.3"), //$NON-NLS-1$
+                           controller.getResources().getManagedImage("settings-project.png")); //$NON-NLS-1$
+        
+        window.addGroup(Resources.getMessage("DialogProperties.5")); //$NON-NLS-1$
+        
+        window.addPreference(new PreferenceString(Resources.getMessage("PropertyDialog.4")) { //$NON-NLS-1$
+            protected String getValue() { return model.getName(); }
+            protected void setValue(Object t) { model.setName((String)t); }});
+        
+        window.addPreference(new PreferenceText(Resources.getMessage("PropertyDialog.7")) { //$NON-NLS-1$
+            protected String getValue() { return model.getDescription(); }
+            protected void setValue(Object t) { model.setDescription((String)t); }});
+
+        window.addPreference(new PreferenceSelection(Resources.getMessage("PropertyDialog.33"), getLocales()) { //$NON-NLS-1$
+            protected String getValue() { return model.getLocale().getLanguage().toUpperCase(); }
+            protected void setValue(Object t) { model.setLocale(((String)t).equals("Default") ? Locale.getDefault() : new Locale(((String)t).toLowerCase())); }}); //$NON-NLS-1$
+
+        window.addGroup(Resources.getMessage("DialogProperties.6")); //$NON-NLS-1$
+
         window.addPreference(new PreferenceCharacter(Resources.getMessage("PropertyDialog.35"), ';') { //$NON-NLS-1$
             protected String getValue() { return String.valueOf(model.getCSVSyntax().getDelimiter()); }
             protected void setValue(Object t) { model.getCSVSyntax().setDelimiter(((String)t).charAt(0)); }});
@@ -144,65 +166,6 @@
         window.addPreference(new PreferenceSelection(Resources.getMessage("PropertyDialog.38"), CSVSyntax.getAvailableLinebreaks()) { //$NON-NLS-1$
             protected String getValue() { return CSVSyntax.getLabelForLinebreak(model.getCSVSyntax().getLinebreak()); }
             protected void setValue(Object t) { model.getCSVSyntax().setLinebreak(CSVSyntax.getLinebreakForLabel((String)t)); }}); //$NON-NLS-1$
-
->>>>>>> 269cb902
-    }
-
-    /**
-     * Create a tab
-     * @param window
-     */
-    private void createTabProject(PreferencesDialog window) {
-        
-        window.addCategory(Resources.getMessage("PropertyDialog.3"), //$NON-NLS-1$
-<<<<<<< HEAD
-                           controller.getResources().getImage("settings-project.png")); //$NON-NLS-1$
-        
-        window.addGroup(Resources.getMessage("DialogProperties.5")); //$NON-NLS-1$
-        
-=======
-                           controller.getResources().getManagedImage("settings-project.png")); //$NON-NLS-1$
-          
->>>>>>> 269cb902
-        window.addPreference(new PreferenceString(Resources.getMessage("PropertyDialog.4")) { //$NON-NLS-1$
-            protected String getValue() { return model.getName(); }
-            protected void setValue(Object t) { model.setName((String)t); }});
-        
-        window.addPreference(new PreferenceText(Resources.getMessage("PropertyDialog.7")) { //$NON-NLS-1$
-            protected String getValue() { return model.getDescription(); }
-            protected void setValue(Object t) { model.setDescription((String)t); }});
-
-        window.addPreference(new PreferenceSelection(Resources.getMessage("PropertyDialog.33"), getLocales()) { //$NON-NLS-1$
-            protected String getValue() { return model.getLocale().getLanguage().toUpperCase(); }
-            protected void setValue(Object t) { model.setLocale(((String)t).equals("Default") ? Locale.getDefault() : new Locale(((String)t).toLowerCase())); }}); //$NON-NLS-1$
-
-        window.addGroup(Resources.getMessage("DialogProperties.6")); //$NON-NLS-1$
-
-<<<<<<< HEAD
-        window.addPreference(new PreferenceCharacter(Resources.getMessage("PropertyDialog.35"), ';') { //$NON-NLS-1$
-            protected String getValue() { return String.valueOf(model.getCSVSyntax().getDelimiter()); }
-            protected void setValue(Object t) { model.getCSVSyntax().setDelimiter(((String)t).charAt(0)); }});
-
-        window.addPreference(new PreferenceCharacter(Resources.getMessage("PropertyDialog.36"), '"') { //$NON-NLS-1$
-            protected String getValue() { return String.valueOf(model.getCSVSyntax().getQuote()); }
-            protected void setValue(Object t) { model.getCSVSyntax().setQuote(((String)t).charAt(0)); }});
-
-        window.addPreference(new PreferenceCharacter(Resources.getMessage("PropertyDialog.37"), '"') { //$NON-NLS-1$
-            protected String getValue() { return String.valueOf(model.getCSVSyntax().getEscape()); }
-            protected void setValue(Object t) { model.getCSVSyntax().setEscape(((String)t).charAt(0)); }});  
-
-        window.addPreference(new PreferenceSelection(Resources.getMessage("PropertyDialog.38"), CSVSyntax.getAvailableLinebreaks()) { //$NON-NLS-1$
-            protected String getValue() { return CSVSyntax.getLabelForLinebreak(model.getCSVSyntax().getLinebreak()); }
-            protected void setValue(Object t) { model.getCSVSyntax().setLinebreak(CSVSyntax.getLinebreakForLabel((String)t)); }}); //$NON-NLS-1$
-=======
-        window.addCategory(Resources.getMessage("PropertyDialog.60"), //$NON-NLS-1$
-                           controller.getResources().getManagedImage("settings-utility.png")); //$NON-NLS-1$
-        
-        window.addPreference(new PreferenceBoolean(Resources.getMessage("PropertyDialog.61")) { //$NON-NLS-1$
-            protected Boolean getValue() { return model.getUseListwiseDeletion(); }
-            protected void setValue(Object t) { model.setUseListwiseDeletion((Boolean)t); }});
-        
->>>>>>> 269cb902
 
     }
 
@@ -228,12 +191,6 @@
 
         window.addGroup(Resources.getMessage("DialogProperties.8")); //$NON-NLS-1$
 
-<<<<<<< HEAD
-=======
-        window.addCategory(Resources.getMessage("PropertyDialog.55"), //$NON-NLS-1$
-                           controller.getResources().getManagedImage("settings-solver.png")); //$NON-NLS-1$
-        
->>>>>>> 269cb902
         window.addPreference(new PreferenceDouble(Resources.getMessage("PropertyDialog.50"), 1.0e-12, 1d, 1.0e-6) { //$NON-NLS-1$
             protected Double getValue() { return model.getRiskModel().getSolverConfiguration().getAccuracy(); }
             protected void setValue(Object t) { model.getRiskModel().getSolverConfiguration().accuracy((Double)t); }});
@@ -261,7 +218,7 @@
      */
     private void createTabSearch(PreferencesDialog window) {
         window.addCategory(Resources.getMessage("PropertyDialog.130"), //$NON-NLS-1$
-                           controller.getResources().getImage("settings-search.png")); //$NON-NLS-1$
+                           controller.getResources().getManagedImage("settings-search.png")); //$NON-NLS-1$
         
         window.addGroup(Resources.getMessage("DialogProperties.9")); //$NON-NLS-1$
         
@@ -316,16 +273,10 @@
      * Create a tab
      * @param window
      */
-<<<<<<< HEAD
     private void createTabUtility(PreferencesDialog window) {
 
         window.addCategory(Resources.getMessage("PropertyDialog.60"), //$NON-NLS-1$
-                           controller.getResources().getImage("settings-utility.png")); //$NON-NLS-1$
-=======
-    private void createTabVisualization(PreferencesDialog window) {
-        window.addCategory(Resources.getMessage("PropertyDialog.22"), //$NON-NLS-1$
-                           controller.getResources().getManagedImage("settings-visualization.png")); //$NON-NLS-1$
->>>>>>> 269cb902
+                           controller.getResources().getManagedImage("settings-utility.png")); //$NON-NLS-1$
         
         window.addGroup(Resources.getMessage("DialogProperties.12")); //$NON-NLS-1$
         
