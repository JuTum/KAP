/*
 * ARX: Powerful Data Anonymization
 * Copyright 2014-2015 Karol Babioch, Fabian Prasser
 * 
 * Licensed under the Apache License, Version 2.0 (the "License");
 * you may not use this file except in compliance with the License.
 * You may obtain a copy of the License at
 * 
 * http://www.apache.org/licenses/LICENSE-2.0
 * 
 * Unless required by applicable law or agreed to in writing, software
 * distributed under the License is distributed on an "AS IS" BASIS,
 * WITHOUT WARRANTIES OR CONDITIONS OF ANY KIND, either express or implied.
 * See the License for the specific language governing permissions and
 * limitations under the License.
 */

package org.deidentifier.arx.gui.view.impl.wizard;

import java.sql.Connection;
import java.sql.ResultSet;
import java.sql.SQLException;
import java.sql.Statement;
import java.util.ArrayList;
import java.util.List;

import org.deidentifier.arx.DataType;
import org.deidentifier.arx.gui.resources.Resources;
import org.deidentifier.arx.gui.view.SWTUtil;
import org.deidentifier.arx.io.IOUtil;
import org.deidentifier.arx.io.ImportColumnJDBC;
import org.eclipse.jface.viewers.ArrayContentProvider;
import org.eclipse.jface.viewers.ColumnLabelProvider;
import org.eclipse.jface.viewers.ColumnViewerToolTipSupport;
import org.eclipse.jface.viewers.ISelectionChangedListener;
import org.eclipse.jface.viewers.SelectionChangedEvent;
import org.eclipse.jface.viewers.TableViewer;
import org.eclipse.jface.viewers.TableViewerColumn;
import org.eclipse.jface.window.ToolTip;
import org.eclipse.jface.wizard.WizardPage;
import org.eclipse.swt.SWT;
import org.eclipse.swt.layout.GridData;
import org.eclipse.swt.layout.GridLayout;
import org.eclipse.swt.widgets.Composite;
import org.eclipse.swt.widgets.Table;
import org.eclipse.swt.widgets.TableColumn;

/**
 * Table overview page
 * 
 * This pages gives the user an overview of the detected tables and allows him
 * to select the desired one by clicking on it. The tables itself are retrieved
 * from {@link ImportData#getJdbcTables()()}. The selected one will be assigned
 * via {@link ImportWizardModel#setSelectedJdbcTable(String)} along with the
 * detected columns for this table using {@link ImportWizardModel#setWizardColumns(List)} and its preview data {@link ImportWizardModel#setPreviewData(List)}.
 * 
 * @author Karol Babioch
 * @author Fabian Prasser
 */
public class ImportWizardPageTable extends WizardPage {
    
    /**
     * Returns a human readable string representation of <code>rows</code>
     *
     * This converts rows into a human readable string, e.g. 1000000 gets
     * converted to 1M.
     *
     * The code is based upon <a href="http://bit.ly/1m4UetX">this</a> snippet.
     *
     * @param rows The number of rows to be converted
     *
     * @return Human readable string representation of <code>rows</code>
     */
    private static String getHumanReadableCount(long rows) {
        
        int unit = 1000;
        if (rows < unit) {
            return new Long(rows).toString();
        } else {
            int exp = (int) (Math.log(rows) / Math.log(unit));
            char pre = "kMGTPE".charAt(exp - 1); //$NON-NLS-1$
            return String.format("%.1f%s", rows / Math.pow(unit, exp), pre); //$NON-NLS-1$
        }
    }
    
    /** Reference to the wizard containing this page. */
    private ImportWizard wizardImport;
    
    /** SWT Widgets */
    private Table        table;
    
    /** SWT Widgets */
    private TableViewer  tableViewer;
    
    /**
     * Creates a new instance of this page and sets its title and description.
     *
     * @param wizardImport Reference to wizard containing this page
     */
    public ImportWizardPageTable(ImportWizard wizardImport) {
        
        super("WizardImportTablePage"); //$NON-NLS-1$
        this.wizardImport = wizardImport;
        this.setTitle(Resources.getMessage("ImportWizardPageTable.3")); //$NON-NLS-1$
        this.setDescription(Resources.getMessage("ImportWizardPageTable.4")); //$NON-NLS-1$
    }
    
    /**
     * Creates the design of this page along with the appropriate listeners.
     *
     * @param parent
     */
    public void createControl(Composite parent) {
        
        Composite container = new Composite(parent, SWT.NULL);
        
        setControl(container);
        container.setLayout(new GridLayout(1, false));
        
        /* TableViewer for the detected tables */
        tableViewer = SWTUtil.createTableViewer(container, SWT.BORDER | SWT.FULL_SELECTION);
        tableViewer.setContentProvider(new ArrayContentProvider());
        ColumnViewerToolTipSupport.enableFor(tableViewer, ToolTip.NO_RECREATE);
        tableViewer.addSelectionChangedListener(new ISelectionChangedListener() {
            
            /**
             * Reads in the columns and preview data for selected table
             */
            @Override
            public void selectionChanged(SelectionChangedEvent arg0) {
                
                /* Save selected table */
                int index = table.getSelectionIndex();
                String selectedTable = wizardImport.getData()
                                                   .getJdbcTables()
                                                   .get(index);
                wizardImport.getData().setSelectedJdbcTable(selectedTable);
                
                readColumns();
                setPageComplete(readPreview());
            }
        });
        
        /* Table for {@link #tableViewer} */
        table = tableViewer.getTable();
        table.setHeaderVisible(true);
        table.setLayoutData(new GridData(SWT.FILL, SWT.FILL, true, true, 1, 1));
        
        /* Column for table names */
        TableViewerColumn tableViewerColumnName = new TableViewerColumn(tableViewer,
                                                                        SWT.NONE);
        tableViewerColumnName.setLabelProvider(new ColumnLabelProvider() {
            
            /** Returns table name */
            @Override
            public String getText(Object element) {
                return (String) element;
            }
        });
        
        TableColumn tblclmnColumnName = tableViewerColumnName.getColumn();
        tblclmnColumnName.setToolTipText(Resources.getMessage("ImportWizardPageTable.5")); //$NON-NLS-1$
        tblclmnColumnName.setWidth(300);
        tblclmnColumnName.setText(Resources.getMessage("ImportWizardPageTable.6")); //$NON-NLS-1$
        
        TableViewerColumn tableViewerColumnColumns = new TableViewerColumn(tableViewer,
                                                                           SWT.NONE);
        tableViewerColumnColumns.setLabelProvider(new ColumnLabelProvider() {
            
            /**
             * Returns number of columns for table
             * 
             * If the number of columns couldn't be determined, three question
             * marks are returned.
             */
            @Override
            public String getText(Object element) {
                
                int columns = getNumberOfColumns((String) element);
                if (columns != -1) {
                    return "" + columns; //$NON-NLS-1$
                } else {
                    return "???"; //$NON-NLS-1$
                }
            }
            
        });
        
        TableColumn tblclmnColumns = tableViewerColumnColumns.getColumn();
        tblclmnColumns.setToolTipText(Resources.getMessage("ImportWizardPageTable.9")); //$NON-NLS-1$
        tblclmnColumns.setWidth(100);
        tblclmnColumns.setText(Resources.getMessage("ImportWizardPageTable.10")); //$NON-NLS-1$
        
        TableViewerColumn tableViewerColumnRows = new TableViewerColumn(tableViewer, SWT.NONE);
        tableViewerColumnRows.setLabelProvider(new ColumnLabelProvider() {
            
            /**
             * Returns number of rows for table
             * 
             * If the number of rows couldn't be determined, three question
             * marks are returned.
             */
            @Override
            public String getText(Object element) {
                
                long rows = getNumberOfRows((String) element);
                if (rows != -1) {
                    return " ~ " + getHumanReadableCount(rows); //$NON-NLS-1$
                } else {
                    return "???"; //$NON-NLS-1$
                }
            }
            
            /**
             * Returns the exact number of rows as tooltip
             *
             * This will return the exact number of rows for tables with a
             * row count greater than thousand, as the column itself will
             * only show a human readable string.
             *
             * @see #getText(Object)
             * @see #getNumberOfRows(String)
             */
            @Override
            public String getToolTipText(Object element) {
                
                long rows = getNumberOfRows((String) element);
                if (rows > 1000) {
                    return "" + rows; //$NON-NLS-1$
                } else {
                    return null;
                }
            }
        });
        
        TableColumn tblclmnRows = tableViewerColumnRows.getColumn();
        tblclmnRows.setToolTipText(Resources.getMessage("ImportWizardPageTable.14")); //$NON-NLS-1$
        tblclmnRows.setWidth(100);
        tblclmnRows.setText(Resources.getMessage("ImportWizardPageTable.15")); //$NON-NLS-1$
        
        setPageComplete(false);
    }
    
    /**
     * Applies previously detected tables to {@link #tableViewer}.
     *
     * @param visible
     */
    @Override
    public void setVisible(boolean visible) {
        
        super.setVisible(visible);
        
        if (visible) {
            tableViewer.setInput(wizardImport.getData().getJdbcTables());
            
            /* Mark page as complete when table has been selected before */
            if (wizardImport.getData().getSelectedJdbcTable() != null) {
                setPageComplete(true);
            }
        } else {
            setPageComplete(false);
        }
    }
    
    /**
     * Gets the number of columns for given table
     *
     * This uses the JDBC connection {@link ImportWizardModel#getJdbcConnection()} to determine the number of
     * columns for given table.
     *
     * @param table
     *            Table number of rows should be returned for
     *
     * @return Number of rows for given table, -1 in case of error
     */
    private int getNumberOfColumns(String selectedTable) {
        ResultSet rs = null;
        int i = 0;
        
        try {
            String table = selectedTable;
            String schema = null;
            if (selectedTable.contains(".")) {
                table = selectedTable.split("\\.")[1];
                schema = selectedTable.split("\\.")[0];
            }
            
            
            Connection connection = wizardImport.getData().getJdbcConnection();
            rs = connection.getMetaData().getColumns(null,
                                                     schema,
                                                     table,
                                                     null);
            while (rs.next()) {
                i++;
            }
<<<<<<< HEAD
            return i;
            
        } catch (SQLException e) {
            setErrorMessage(Resources.getMessage("ImportWizardPageTable.18")); //$NON-NLS-1$
=======

            return i;
            
        } catch (SQLException e) {
            /* Ignore silently */
>>>>>>> b16cc1ea
        } finally {
            try {
                if (rs != null) {
                    rs.close();
                }
            } catch (SQLException e) {
                /* Ignore silently */
            }
        }
<<<<<<< HEAD

=======
        
>>>>>>> b16cc1ea
        return -1;
    }
    
    /**
     * Gets the number of rows for given table
     * 
     * This uses the JDBC connection {@link ImportWizardModel#getJdbcConnection()} to determine the number of
     * rows for given table.
     * 
     * @param table
     *            Table number of rows should be returned for
     * 
     * @return Number of rows for given table, -1 in case of error
     */
    private long getNumberOfRows(String table) {
        
        Statement statement = null;
        ResultSet resultSet = null;
        
        try {
            statement = wizardImport.getData()
                                    .getJdbcConnection()
                                    .createStatement();
            statement.execute("SELECT COUNT(*) FROM " + table); //$NON-NLS-1$
            resultSet = statement.getResultSet();
            
            if (resultSet.next()) {
                return resultSet.getLong(1);
            }
            
        } catch (SQLException e) {
            /* Ignore silently */
        } finally {
            try {
                if (resultSet != null) {
                    resultSet.close();
                }
            } catch (SQLException e) {
                /* Ignore silently */
            }
            try {
                if (statement != null) {
                    statement.close();
                }
            } catch (SQLException e) {
                /* Ignore silently */
            }
        }
        
        return -1L;
    }
    
    /**
     * Reads in the columns of currently selected table
     * 
     * If this can be performed successful, the columns will be made available
     * for the next page by {@link ImportWizardModel#setWizardColumns(List)}.
     * Otherwise an appropriate error message is set.
     */
    private void readColumns() {
        
        String selectedTable = wizardImport.getData().getSelectedJdbcTable();
        Connection connection = wizardImport.getData().getJdbcConnection();
        List<ImportWizardModelColumn> columns = new ArrayList<ImportWizardModelColumn>();
        
        int i = 0;
        ResultSet rs = null;
        try {
            
            String table = selectedTable;
            String schema = null;
            if (selectedTable.contains(".")) {
                table = selectedTable.split("\\.")[1];
                schema = selectedTable.split("\\.")[0];
            }
            
            rs = connection.getMetaData().getColumns(null,
                                                     schema,
                                                     table,
                                                     null);
            
            while (rs.next()) {
                ImportColumnJDBC column = new ImportColumnJDBC(i++,
                                                               IOUtil.trim(rs.getString("COLUMN_NAME")), //$NON-NLS-1$
                                                               DataType.STRING);
                columns.add(new ImportWizardModelColumn(column));
            }
            
        } catch (SQLException e) {
            setErrorMessage(Resources.getMessage("ImportWizardPageTable.17")); //$NON-NLS-1$
        } finally {
            try {
                if (rs != null) {
                    rs.close();
                }
            } catch (SQLException e) {
                /* Ignore silently */
            }
        }
        
        wizardImport.getData().setWizardColumns(columns);
    }
    
    /**
     * Reads in the preview data for currently selected table
     * 
     * If this can be performed successful, the preview data will be made
     * available for the following pages by {@link ImportWizardModel#setPreviewData(List)}.
     * Otherwise an appropriate error message is set.
     */
    private boolean readPreview() {
        
        String selectedTable = wizardImport.getData().getSelectedJdbcTable();
        Connection connection = wizardImport.getData().getJdbcConnection();
        Statement statement = null;
        ResultSet rs = null;
        
        try {
            
            statement = connection.createStatement();
            statement.setMaxRows(ImportWizardModel.PREVIEW_MAX_LINES);
            statement.execute("SELECT * FROM " + selectedTable); //$NON-NLS-1$
            rs = statement.getResultSet();
            
            List<String[]> previewData = new ArrayList<String[]>();
            while (rs.next()) {
                String[] previewRow = new String[rs.getMetaData().getColumnCount()];
                for (int j = 0; j < previewRow.length; j++) {
                    previewRow[j] = IOUtil.trim(rs.getString(j + 1));
                }
                previewData.add(previewRow);
            }
            wizardImport.getData().setPreviewData(previewData);
            if (previewData.isEmpty()) {
                setErrorMessage(Resources.getMessage("ImportWizardPageTable.22")); //$NON-NLS-1$
                return false;
            } else {
                setErrorMessage(null);
                setMessage(Resources.getMessage("ImportWizardPageTable.23"), INFORMATION); //$NON-NLS-1$
                return true;
            }
        } catch (SQLException e) {
            wizardImport.getData().setPreviewData(new ArrayList<String[]>());
            setErrorMessage(Resources.getMessage("ImportWizardPageTable.21")); //$NON-NLS-1$
            return false;
        } finally {
            try {
                if (rs != null) {
                    rs.close();
                }
            } catch (SQLException e) {
                /* Ignore silently */
            }
            try {
                if (statement != null) {
                    statement.close();
                }
            } catch (SQLException e) {
                /* Ignore silently */
            }
        }
    }
}
<|MERGE_RESOLUTION|>--- conflicted
+++ resolved
@@ -1,486 +1,475 @@
-/*
- * ARX: Powerful Data Anonymization
- * Copyright 2014-2015 Karol Babioch, Fabian Prasser
- * 
- * Licensed under the Apache License, Version 2.0 (the "License");
- * you may not use this file except in compliance with the License.
- * You may obtain a copy of the License at
- * 
- * http://www.apache.org/licenses/LICENSE-2.0
- * 
- * Unless required by applicable law or agreed to in writing, software
- * distributed under the License is distributed on an "AS IS" BASIS,
- * WITHOUT WARRANTIES OR CONDITIONS OF ANY KIND, either express or implied.
- * See the License for the specific language governing permissions and
- * limitations under the License.
- */
-
-package org.deidentifier.arx.gui.view.impl.wizard;
-
-import java.sql.Connection;
-import java.sql.ResultSet;
-import java.sql.SQLException;
-import java.sql.Statement;
-import java.util.ArrayList;
-import java.util.List;
-
-import org.deidentifier.arx.DataType;
-import org.deidentifier.arx.gui.resources.Resources;
-import org.deidentifier.arx.gui.view.SWTUtil;
-import org.deidentifier.arx.io.IOUtil;
-import org.deidentifier.arx.io.ImportColumnJDBC;
-import org.eclipse.jface.viewers.ArrayContentProvider;
-import org.eclipse.jface.viewers.ColumnLabelProvider;
-import org.eclipse.jface.viewers.ColumnViewerToolTipSupport;
-import org.eclipse.jface.viewers.ISelectionChangedListener;
-import org.eclipse.jface.viewers.SelectionChangedEvent;
-import org.eclipse.jface.viewers.TableViewer;
-import org.eclipse.jface.viewers.TableViewerColumn;
-import org.eclipse.jface.window.ToolTip;
-import org.eclipse.jface.wizard.WizardPage;
-import org.eclipse.swt.SWT;
-import org.eclipse.swt.layout.GridData;
-import org.eclipse.swt.layout.GridLayout;
-import org.eclipse.swt.widgets.Composite;
-import org.eclipse.swt.widgets.Table;
-import org.eclipse.swt.widgets.TableColumn;
-
-/**
- * Table overview page
- * 
- * This pages gives the user an overview of the detected tables and allows him
- * to select the desired one by clicking on it. The tables itself are retrieved
- * from {@link ImportData#getJdbcTables()()}. The selected one will be assigned
- * via {@link ImportWizardModel#setSelectedJdbcTable(String)} along with the
- * detected columns for this table using {@link ImportWizardModel#setWizardColumns(List)} and its preview data {@link ImportWizardModel#setPreviewData(List)}.
- * 
- * @author Karol Babioch
- * @author Fabian Prasser
- */
-public class ImportWizardPageTable extends WizardPage {
-    
-    /**
-     * Returns a human readable string representation of <code>rows</code>
-     *
-     * This converts rows into a human readable string, e.g. 1000000 gets
-     * converted to 1M.
-     *
-     * The code is based upon <a href="http://bit.ly/1m4UetX">this</a> snippet.
-     *
-     * @param rows The number of rows to be converted
-     *
-     * @return Human readable string representation of <code>rows</code>
-     */
-    private static String getHumanReadableCount(long rows) {
-        
-        int unit = 1000;
-        if (rows < unit) {
-            return new Long(rows).toString();
-        } else {
-            int exp = (int) (Math.log(rows) / Math.log(unit));
-            char pre = "kMGTPE".charAt(exp - 1); //$NON-NLS-1$
-            return String.format("%.1f%s", rows / Math.pow(unit, exp), pre); //$NON-NLS-1$
-        }
-    }
-    
-    /** Reference to the wizard containing this page. */
-    private ImportWizard wizardImport;
-    
-    /** SWT Widgets */
-    private Table        table;
-    
-    /** SWT Widgets */
-    private TableViewer  tableViewer;
-    
-    /**
-     * Creates a new instance of this page and sets its title and description.
-     *
-     * @param wizardImport Reference to wizard containing this page
-     */
-    public ImportWizardPageTable(ImportWizard wizardImport) {
-        
-        super("WizardImportTablePage"); //$NON-NLS-1$
-        this.wizardImport = wizardImport;
-        this.setTitle(Resources.getMessage("ImportWizardPageTable.3")); //$NON-NLS-1$
-        this.setDescription(Resources.getMessage("ImportWizardPageTable.4")); //$NON-NLS-1$
-    }
-    
-    /**
-     * Creates the design of this page along with the appropriate listeners.
-     *
-     * @param parent
-     */
-    public void createControl(Composite parent) {
-        
-        Composite container = new Composite(parent, SWT.NULL);
-        
-        setControl(container);
-        container.setLayout(new GridLayout(1, false));
-        
-        /* TableViewer for the detected tables */
-        tableViewer = SWTUtil.createTableViewer(container, SWT.BORDER | SWT.FULL_SELECTION);
-        tableViewer.setContentProvider(new ArrayContentProvider());
-        ColumnViewerToolTipSupport.enableFor(tableViewer, ToolTip.NO_RECREATE);
-        tableViewer.addSelectionChangedListener(new ISelectionChangedListener() {
-            
-            /**
-             * Reads in the columns and preview data for selected table
-             */
-            @Override
-            public void selectionChanged(SelectionChangedEvent arg0) {
-                
-                /* Save selected table */
-                int index = table.getSelectionIndex();
-                String selectedTable = wizardImport.getData()
-                                                   .getJdbcTables()
-                                                   .get(index);
-                wizardImport.getData().setSelectedJdbcTable(selectedTable);
-                
-                readColumns();
-                setPageComplete(readPreview());
-            }
-        });
-        
-        /* Table for {@link #tableViewer} */
-        table = tableViewer.getTable();
-        table.setHeaderVisible(true);
-        table.setLayoutData(new GridData(SWT.FILL, SWT.FILL, true, true, 1, 1));
-        
-        /* Column for table names */
-        TableViewerColumn tableViewerColumnName = new TableViewerColumn(tableViewer,
-                                                                        SWT.NONE);
-        tableViewerColumnName.setLabelProvider(new ColumnLabelProvider() {
-            
-            /** Returns table name */
-            @Override
-            public String getText(Object element) {
-                return (String) element;
-            }
-        });
-        
-        TableColumn tblclmnColumnName = tableViewerColumnName.getColumn();
-        tblclmnColumnName.setToolTipText(Resources.getMessage("ImportWizardPageTable.5")); //$NON-NLS-1$
-        tblclmnColumnName.setWidth(300);
-        tblclmnColumnName.setText(Resources.getMessage("ImportWizardPageTable.6")); //$NON-NLS-1$
-        
-        TableViewerColumn tableViewerColumnColumns = new TableViewerColumn(tableViewer,
-                                                                           SWT.NONE);
-        tableViewerColumnColumns.setLabelProvider(new ColumnLabelProvider() {
-            
-            /**
-             * Returns number of columns for table
-             * 
-             * If the number of columns couldn't be determined, three question
-             * marks are returned.
-             */
-            @Override
-            public String getText(Object element) {
-                
-                int columns = getNumberOfColumns((String) element);
-                if (columns != -1) {
-                    return "" + columns; //$NON-NLS-1$
-                } else {
-                    return "???"; //$NON-NLS-1$
-                }
-            }
-            
-        });
-        
-        TableColumn tblclmnColumns = tableViewerColumnColumns.getColumn();
-        tblclmnColumns.setToolTipText(Resources.getMessage("ImportWizardPageTable.9")); //$NON-NLS-1$
-        tblclmnColumns.setWidth(100);
-        tblclmnColumns.setText(Resources.getMessage("ImportWizardPageTable.10")); //$NON-NLS-1$
-        
-        TableViewerColumn tableViewerColumnRows = new TableViewerColumn(tableViewer, SWT.NONE);
-        tableViewerColumnRows.setLabelProvider(new ColumnLabelProvider() {
-            
-            /**
-             * Returns number of rows for table
-             * 
-             * If the number of rows couldn't be determined, three question
-             * marks are returned.
-             */
-            @Override
-            public String getText(Object element) {
-                
-                long rows = getNumberOfRows((String) element);
-                if (rows != -1) {
-                    return " ~ " + getHumanReadableCount(rows); //$NON-NLS-1$
-                } else {
-                    return "???"; //$NON-NLS-1$
-                }
-            }
-            
-            /**
-             * Returns the exact number of rows as tooltip
-             *
-             * This will return the exact number of rows for tables with a
-             * row count greater than thousand, as the column itself will
-             * only show a human readable string.
-             *
-             * @see #getText(Object)
-             * @see #getNumberOfRows(String)
-             */
-            @Override
-            public String getToolTipText(Object element) {
-                
-                long rows = getNumberOfRows((String) element);
-                if (rows > 1000) {
-                    return "" + rows; //$NON-NLS-1$
-                } else {
-                    return null;
-                }
-            }
-        });
-        
-        TableColumn tblclmnRows = tableViewerColumnRows.getColumn();
-        tblclmnRows.setToolTipText(Resources.getMessage("ImportWizardPageTable.14")); //$NON-NLS-1$
-        tblclmnRows.setWidth(100);
-        tblclmnRows.setText(Resources.getMessage("ImportWizardPageTable.15")); //$NON-NLS-1$
-        
-        setPageComplete(false);
-    }
-    
-    /**
-     * Applies previously detected tables to {@link #tableViewer}.
-     *
-     * @param visible
-     */
-    @Override
-    public void setVisible(boolean visible) {
-        
-        super.setVisible(visible);
-        
-        if (visible) {
-            tableViewer.setInput(wizardImport.getData().getJdbcTables());
-            
-            /* Mark page as complete when table has been selected before */
-            if (wizardImport.getData().getSelectedJdbcTable() != null) {
-                setPageComplete(true);
-            }
-        } else {
-            setPageComplete(false);
-        }
-    }
-    
-    /**
-     * Gets the number of columns for given table
-     *
-     * This uses the JDBC connection {@link ImportWizardModel#getJdbcConnection()} to determine the number of
-     * columns for given table.
-     *
-     * @param table
-     *            Table number of rows should be returned for
-     *
-     * @return Number of rows for given table, -1 in case of error
-     */
-    private int getNumberOfColumns(String selectedTable) {
-        ResultSet rs = null;
-        int i = 0;
-        
-        try {
-            String table = selectedTable;
-            String schema = null;
-            if (selectedTable.contains(".")) {
-                table = selectedTable.split("\\.")[1];
-                schema = selectedTable.split("\\.")[0];
-            }
-            
-            
-            Connection connection = wizardImport.getData().getJdbcConnection();
-            rs = connection.getMetaData().getColumns(null,
-                                                     schema,
-                                                     table,
-                                                     null);
-            while (rs.next()) {
-                i++;
-            }
-<<<<<<< HEAD
-            return i;
-            
-        } catch (SQLException e) {
-            setErrorMessage(Resources.getMessage("ImportWizardPageTable.18")); //$NON-NLS-1$
-=======
-
-            return i;
-            
-        } catch (SQLException e) {
-            /* Ignore silently */
->>>>>>> b16cc1ea
-        } finally {
-            try {
-                if (rs != null) {
-                    rs.close();
-                }
-            } catch (SQLException e) {
-                /* Ignore silently */
-            }
-        }
-<<<<<<< HEAD
-
-=======
-        
->>>>>>> b16cc1ea
-        return -1;
-    }
-    
-    /**
-     * Gets the number of rows for given table
-     * 
-     * This uses the JDBC connection {@link ImportWizardModel#getJdbcConnection()} to determine the number of
-     * rows for given table.
-     * 
-     * @param table
-     *            Table number of rows should be returned for
-     * 
-     * @return Number of rows for given table, -1 in case of error
-     */
-    private long getNumberOfRows(String table) {
-        
-        Statement statement = null;
-        ResultSet resultSet = null;
-        
-        try {
-            statement = wizardImport.getData()
-                                    .getJdbcConnection()
-                                    .createStatement();
-            statement.execute("SELECT COUNT(*) FROM " + table); //$NON-NLS-1$
-            resultSet = statement.getResultSet();
-            
-            if (resultSet.next()) {
-                return resultSet.getLong(1);
-            }
-            
-        } catch (SQLException e) {
-            /* Ignore silently */
-        } finally {
-            try {
-                if (resultSet != null) {
-                    resultSet.close();
-                }
-            } catch (SQLException e) {
-                /* Ignore silently */
-            }
-            try {
-                if (statement != null) {
-                    statement.close();
-                }
-            } catch (SQLException e) {
-                /* Ignore silently */
-            }
-        }
-        
-        return -1L;
-    }
-    
-    /**
-     * Reads in the columns of currently selected table
-     * 
-     * If this can be performed successful, the columns will be made available
-     * for the next page by {@link ImportWizardModel#setWizardColumns(List)}.
-     * Otherwise an appropriate error message is set.
-     */
-    private void readColumns() {
-        
-        String selectedTable = wizardImport.getData().getSelectedJdbcTable();
-        Connection connection = wizardImport.getData().getJdbcConnection();
-        List<ImportWizardModelColumn> columns = new ArrayList<ImportWizardModelColumn>();
-        
-        int i = 0;
-        ResultSet rs = null;
-        try {
-            
-            String table = selectedTable;
-            String schema = null;
-            if (selectedTable.contains(".")) {
-                table = selectedTable.split("\\.")[1];
-                schema = selectedTable.split("\\.")[0];
-            }
-            
-            rs = connection.getMetaData().getColumns(null,
-                                                     schema,
-                                                     table,
-                                                     null);
-            
-            while (rs.next()) {
-                ImportColumnJDBC column = new ImportColumnJDBC(i++,
-                                                               IOUtil.trim(rs.getString("COLUMN_NAME")), //$NON-NLS-1$
-                                                               DataType.STRING);
-                columns.add(new ImportWizardModelColumn(column));
-            }
-            
-        } catch (SQLException e) {
-            setErrorMessage(Resources.getMessage("ImportWizardPageTable.17")); //$NON-NLS-1$
-        } finally {
-            try {
-                if (rs != null) {
-                    rs.close();
-                }
-            } catch (SQLException e) {
-                /* Ignore silently */
-            }
-        }
-        
-        wizardImport.getData().setWizardColumns(columns);
-    }
-    
-    /**
-     * Reads in the preview data for currently selected table
-     * 
-     * If this can be performed successful, the preview data will be made
-     * available for the following pages by {@link ImportWizardModel#setPreviewData(List)}.
-     * Otherwise an appropriate error message is set.
-     */
-    private boolean readPreview() {
-        
-        String selectedTable = wizardImport.getData().getSelectedJdbcTable();
-        Connection connection = wizardImport.getData().getJdbcConnection();
-        Statement statement = null;
-        ResultSet rs = null;
-        
-        try {
-            
-            statement = connection.createStatement();
-            statement.setMaxRows(ImportWizardModel.PREVIEW_MAX_LINES);
-            statement.execute("SELECT * FROM " + selectedTable); //$NON-NLS-1$
-            rs = statement.getResultSet();
-            
-            List<String[]> previewData = new ArrayList<String[]>();
-            while (rs.next()) {
-                String[] previewRow = new String[rs.getMetaData().getColumnCount()];
-                for (int j = 0; j < previewRow.length; j++) {
-                    previewRow[j] = IOUtil.trim(rs.getString(j + 1));
-                }
-                previewData.add(previewRow);
-            }
-            wizardImport.getData().setPreviewData(previewData);
-            if (previewData.isEmpty()) {
-                setErrorMessage(Resources.getMessage("ImportWizardPageTable.22")); //$NON-NLS-1$
-                return false;
-            } else {
-                setErrorMessage(null);
-                setMessage(Resources.getMessage("ImportWizardPageTable.23"), INFORMATION); //$NON-NLS-1$
-                return true;
-            }
-        } catch (SQLException e) {
-            wizardImport.getData().setPreviewData(new ArrayList<String[]>());
-            setErrorMessage(Resources.getMessage("ImportWizardPageTable.21")); //$NON-NLS-1$
-            return false;
-        } finally {
-            try {
-                if (rs != null) {
-                    rs.close();
-                }
-            } catch (SQLException e) {
-                /* Ignore silently */
-            }
-            try {
-                if (statement != null) {
-                    statement.close();
-                }
-            } catch (SQLException e) {
-                /* Ignore silently */
-            }
-        }
-    }
-}
+/*
+ * ARX: Powerful Data Anonymization
+ * Copyright 2014-2015 Karol Babioch, Fabian Prasser
+ * 
+ * Licensed under the Apache License, Version 2.0 (the "License");
+ * you may not use this file except in compliance with the License.
+ * You may obtain a copy of the License at
+ * 
+ * http://www.apache.org/licenses/LICENSE-2.0
+ * 
+ * Unless required by applicable law or agreed to in writing, software
+ * distributed under the License is distributed on an "AS IS" BASIS,
+ * WITHOUT WARRANTIES OR CONDITIONS OF ANY KIND, either express or implied.
+ * See the License for the specific language governing permissions and
+ * limitations under the License.
+ */
+
+package org.deidentifier.arx.gui.view.impl.wizard;
+
+import java.sql.Connection;
+import java.sql.ResultSet;
+import java.sql.SQLException;
+import java.sql.Statement;
+import java.util.ArrayList;
+import java.util.List;
+
+import org.deidentifier.arx.DataType;
+import org.deidentifier.arx.gui.resources.Resources;
+import org.deidentifier.arx.gui.view.SWTUtil;
+import org.deidentifier.arx.io.IOUtil;
+import org.deidentifier.arx.io.ImportColumnJDBC;
+import org.eclipse.jface.viewers.ArrayContentProvider;
+import org.eclipse.jface.viewers.ColumnLabelProvider;
+import org.eclipse.jface.viewers.ColumnViewerToolTipSupport;
+import org.eclipse.jface.viewers.ISelectionChangedListener;
+import org.eclipse.jface.viewers.SelectionChangedEvent;
+import org.eclipse.jface.viewers.TableViewer;
+import org.eclipse.jface.viewers.TableViewerColumn;
+import org.eclipse.jface.window.ToolTip;
+import org.eclipse.jface.wizard.WizardPage;
+import org.eclipse.swt.SWT;
+import org.eclipse.swt.layout.GridData;
+import org.eclipse.swt.layout.GridLayout;
+import org.eclipse.swt.widgets.Composite;
+import org.eclipse.swt.widgets.Table;
+import org.eclipse.swt.widgets.TableColumn;
+
+/**
+ * Table overview page
+ * 
+ * This pages gives the user an overview of the detected tables and allows him
+ * to select the desired one by clicking on it. The tables itself are retrieved
+ * from {@link ImportData#getJdbcTables()()}. The selected one will be assigned
+ * via {@link ImportWizardModel#setSelectedJdbcTable(String)} along with the
+ * detected columns for this table using {@link ImportWizardModel#setWizardColumns(List)} and its preview data {@link ImportWizardModel#setPreviewData(List)}.
+ * 
+ * @author Karol Babioch
+ * @author Fabian Prasser
+ */
+public class ImportWizardPageTable extends WizardPage {
+    
+    /**
+     * Returns a human readable string representation of <code>rows</code>
+     *
+     * This converts rows into a human readable string, e.g. 1000000 gets
+     * converted to 1M.
+     *
+     * The code is based upon <a href="http://bit.ly/1m4UetX">this</a> snippet.
+     *
+     * @param rows The number of rows to be converted
+     *
+     * @return Human readable string representation of <code>rows</code>
+     */
+    private static String getHumanReadableCount(long rows) {
+        
+        int unit = 1000;
+        if (rows < unit) {
+            return new Long(rows).toString();
+        } else {
+            int exp = (int) (Math.log(rows) / Math.log(unit));
+            char pre = "kMGTPE".charAt(exp - 1); //$NON-NLS-1$
+            return String.format("%.1f%s", rows / Math.pow(unit, exp), pre); //$NON-NLS-1$
+        }
+    }
+    
+    /** Reference to the wizard containing this page. */
+    private ImportWizard wizardImport;
+    
+    /** SWT Widgets */
+    private Table        table;
+    
+    /** SWT Widgets */
+    private TableViewer  tableViewer;
+    
+    /**
+     * Creates a new instance of this page and sets its title and description.
+     *
+     * @param wizardImport Reference to wizard containing this page
+     */
+    public ImportWizardPageTable(ImportWizard wizardImport) {
+        
+        super("WizardImportTablePage"); //$NON-NLS-1$
+        this.wizardImport = wizardImport;
+        this.setTitle(Resources.getMessage("ImportWizardPageTable.3")); //$NON-NLS-1$
+        this.setDescription(Resources.getMessage("ImportWizardPageTable.4")); //$NON-NLS-1$
+    }
+    
+    /**
+     * Creates the design of this page along with the appropriate listeners.
+     *
+     * @param parent
+     */
+    public void createControl(Composite parent) {
+        
+        Composite container = new Composite(parent, SWT.NULL);
+        
+        setControl(container);
+        container.setLayout(new GridLayout(1, false));
+        
+        /* TableViewer for the detected tables */
+        tableViewer = SWTUtil.createTableViewer(container, SWT.BORDER | SWT.FULL_SELECTION);
+        tableViewer.setContentProvider(new ArrayContentProvider());
+        ColumnViewerToolTipSupport.enableFor(tableViewer, ToolTip.NO_RECREATE);
+        tableViewer.addSelectionChangedListener(new ISelectionChangedListener() {
+            
+            /**
+             * Reads in the columns and preview data for selected table
+             */
+            @Override
+            public void selectionChanged(SelectionChangedEvent arg0) {
+                
+                /* Save selected table */
+                int index = table.getSelectionIndex();
+                String selectedTable = wizardImport.getData()
+                                                   .getJdbcTables()
+                                                   .get(index);
+                wizardImport.getData().setSelectedJdbcTable(selectedTable);
+                
+                readColumns();
+                setPageComplete(readPreview());
+            }
+        });
+        
+        /* Table for {@link #tableViewer} */
+        table = tableViewer.getTable();
+        table.setHeaderVisible(true);
+        table.setLayoutData(new GridData(SWT.FILL, SWT.FILL, true, true, 1, 1));
+        
+        /* Column for table names */
+        TableViewerColumn tableViewerColumnName = new TableViewerColumn(tableViewer,
+                                                                        SWT.NONE);
+        tableViewerColumnName.setLabelProvider(new ColumnLabelProvider() {
+            
+            /** Returns table name */
+            @Override
+            public String getText(Object element) {
+                return (String) element;
+            }
+        });
+        
+        TableColumn tblclmnColumnName = tableViewerColumnName.getColumn();
+        tblclmnColumnName.setToolTipText(Resources.getMessage("ImportWizardPageTable.5")); //$NON-NLS-1$
+        tblclmnColumnName.setWidth(300);
+        tblclmnColumnName.setText(Resources.getMessage("ImportWizardPageTable.6")); //$NON-NLS-1$
+        
+        TableViewerColumn tableViewerColumnColumns = new TableViewerColumn(tableViewer,
+                                                                           SWT.NONE);
+        tableViewerColumnColumns.setLabelProvider(new ColumnLabelProvider() {
+            
+            /**
+             * Returns number of columns for table
+             * 
+             * If the number of columns couldn't be determined, three question
+             * marks are returned.
+             */
+            @Override
+            public String getText(Object element) {
+                
+                int columns = getNumberOfColumns((String) element);
+                if (columns != -1) {
+                    return "" + columns; //$NON-NLS-1$
+                } else {
+                    return "???"; //$NON-NLS-1$
+                }
+            }
+            
+        });
+        
+        TableColumn tblclmnColumns = tableViewerColumnColumns.getColumn();
+        tblclmnColumns.setToolTipText(Resources.getMessage("ImportWizardPageTable.9")); //$NON-NLS-1$
+        tblclmnColumns.setWidth(100);
+        tblclmnColumns.setText(Resources.getMessage("ImportWizardPageTable.10")); //$NON-NLS-1$
+        
+        TableViewerColumn tableViewerColumnRows = new TableViewerColumn(tableViewer, SWT.NONE);
+        tableViewerColumnRows.setLabelProvider(new ColumnLabelProvider() {
+            
+            /**
+             * Returns number of rows for table
+             * 
+             * If the number of rows couldn't be determined, three question
+             * marks are returned.
+             */
+            @Override
+            public String getText(Object element) {
+                
+                long rows = getNumberOfRows((String) element);
+                if (rows != -1) {
+                    return " ~ " + getHumanReadableCount(rows); //$NON-NLS-1$
+                } else {
+                    return "???"; //$NON-NLS-1$
+                }
+            }
+            
+            /**
+             * Returns the exact number of rows as tooltip
+             *
+             * This will return the exact number of rows for tables with a
+             * row count greater than thousand, as the column itself will
+             * only show a human readable string.
+             *
+             * @see #getText(Object)
+             * @see #getNumberOfRows(String)
+             */
+            @Override
+            public String getToolTipText(Object element) {
+                
+                long rows = getNumberOfRows((String) element);
+                if (rows > 1000) {
+                    return "" + rows; //$NON-NLS-1$
+                } else {
+                    return null;
+                }
+            }
+        });
+        
+        TableColumn tblclmnRows = tableViewerColumnRows.getColumn();
+        tblclmnRows.setToolTipText(Resources.getMessage("ImportWizardPageTable.14")); //$NON-NLS-1$
+        tblclmnRows.setWidth(100);
+        tblclmnRows.setText(Resources.getMessage("ImportWizardPageTable.15")); //$NON-NLS-1$
+        
+        setPageComplete(false);
+    }
+    
+    /**
+     * Applies previously detected tables to {@link #tableViewer}.
+     *
+     * @param visible
+     */
+    @Override
+    public void setVisible(boolean visible) {
+        
+        super.setVisible(visible);
+        
+        if (visible) {
+            tableViewer.setInput(wizardImport.getData().getJdbcTables());
+            
+            /* Mark page as complete when table has been selected before */
+            if (wizardImport.getData().getSelectedJdbcTable() != null) {
+                setPageComplete(true);
+            }
+        } else {
+            setPageComplete(false);
+        }
+    }
+    
+    /**
+     * Gets the number of columns for given table
+     *
+     * This uses the JDBC connection {@link ImportWizardModel#getJdbcConnection()} to determine the number of
+     * columns for given table.
+     *
+     * @param table
+     *            Table number of rows should be returned for
+     *
+     * @return Number of rows for given table, -1 in case of error
+     */
+    private int getNumberOfColumns(String selectedTable) {
+        ResultSet rs = null;
+        int i = 0;
+        
+        try {
+            String table = selectedTable;
+            String schema = null;
+            if (selectedTable.contains(".")) {
+                table = selectedTable.split("\\.")[1];
+                schema = selectedTable.split("\\.")[0];
+            }
+            
+            
+            Connection connection = wizardImport.getData().getJdbcConnection();
+            rs = connection.getMetaData().getColumns(null,
+                                                     schema,
+                                                     table,
+                                                     null);
+            while (rs.next()) {
+                i++;
+            }
+
+            return i;
+            
+        } catch (SQLException e) {
+            /* Ignore silently */
+        } finally {
+            try {
+                if (rs != null) {
+                    rs.close();
+                }
+            } catch (SQLException e) {
+                /* Ignore silently */
+            }
+        }
+        
+        return -1;
+    }
+    
+    /**
+     * Gets the number of rows for given table
+     * 
+     * This uses the JDBC connection {@link ImportWizardModel#getJdbcConnection()} to determine the number of
+     * rows for given table.
+     * 
+     * @param table
+     *            Table number of rows should be returned for
+     * 
+     * @return Number of rows for given table, -1 in case of error
+     */
+    private long getNumberOfRows(String table) {
+        
+        Statement statement = null;
+        ResultSet resultSet = null;
+        
+        try {
+            statement = wizardImport.getData()
+                                    .getJdbcConnection()
+                                    .createStatement();
+            statement.execute("SELECT COUNT(*) FROM " + table); //$NON-NLS-1$
+            resultSet = statement.getResultSet();
+            
+            if (resultSet.next()) {
+                return resultSet.getLong(1);
+            }
+            
+        } catch (SQLException e) {
+            /* Ignore silently */
+        } finally {
+            try {
+                if (resultSet != null) {
+                    resultSet.close();
+                }
+            } catch (SQLException e) {
+                /* Ignore silently */
+            }
+            try {
+                if (statement != null) {
+                    statement.close();
+                }
+            } catch (SQLException e) {
+                /* Ignore silently */
+            }
+        }
+        
+        return -1L;
+    }
+    
+    /**
+     * Reads in the columns of currently selected table
+     * 
+     * If this can be performed successful, the columns will be made available
+     * for the next page by {@link ImportWizardModel#setWizardColumns(List)}.
+     * Otherwise an appropriate error message is set.
+     */
+    private void readColumns() {
+        
+        String selectedTable = wizardImport.getData().getSelectedJdbcTable();
+        Connection connection = wizardImport.getData().getJdbcConnection();
+        List<ImportWizardModelColumn> columns = new ArrayList<ImportWizardModelColumn>();
+        
+        int i = 0;
+        ResultSet rs = null;
+        try {
+            
+            String table = selectedTable;
+            String schema = null;
+            if (selectedTable.contains(".")) {
+                table = selectedTable.split("\\.")[1];
+                schema = selectedTable.split("\\.")[0];
+            }
+            
+            rs = connection.getMetaData().getColumns(null,
+                                                     schema,
+                                                     table,
+                                                     null);
+            
+            while (rs.next()) {
+                ImportColumnJDBC column = new ImportColumnJDBC(i++,
+                                                               IOUtil.trim(rs.getString("COLUMN_NAME")), //$NON-NLS-1$
+                                                               DataType.STRING);
+                columns.add(new ImportWizardModelColumn(column));
+            }
+            
+        } catch (SQLException e) {
+            setErrorMessage(Resources.getMessage("ImportWizardPageTable.17")); //$NON-NLS-1$
+        } finally {
+            try {
+                if (rs != null) {
+                    rs.close();
+                }
+            } catch (SQLException e) {
+                /* Ignore silently */
+            }
+        }
+        
+        wizardImport.getData().setWizardColumns(columns);
+    }
+    
+    /**
+     * Reads in the preview data for currently selected table
+     * 
+     * If this can be performed successful, the preview data will be made
+     * available for the following pages by {@link ImportWizardModel#setPreviewData(List)}.
+     * Otherwise an appropriate error message is set.
+     */
+    private boolean readPreview() {
+        
+        String selectedTable = wizardImport.getData().getSelectedJdbcTable();
+        Connection connection = wizardImport.getData().getJdbcConnection();
+        Statement statement = null;
+        ResultSet rs = null;
+        
+        try {
+            
+            statement = connection.createStatement();
+            statement.setMaxRows(ImportWizardModel.PREVIEW_MAX_LINES);
+            statement.execute("SELECT * FROM " + selectedTable); //$NON-NLS-1$
+            rs = statement.getResultSet();
+            
+            List<String[]> previewData = new ArrayList<String[]>();
+            while (rs.next()) {
+                String[] previewRow = new String[rs.getMetaData().getColumnCount()];
+                for (int j = 0; j < previewRow.length; j++) {
+                    previewRow[j] = IOUtil.trim(rs.getString(j + 1));
+                }
+                previewData.add(previewRow);
+            }
+            wizardImport.getData().setPreviewData(previewData);
+            if (previewData.isEmpty()) {
+                setErrorMessage(Resources.getMessage("ImportWizardPageTable.22")); //$NON-NLS-1$
+                return false;
+            } else {
+                setErrorMessage(null);
+                setMessage(Resources.getMessage("ImportWizardPageTable.23"), INFORMATION); //$NON-NLS-1$
+                return true;
+            }
+        } catch (SQLException e) {
+            wizardImport.getData().setPreviewData(new ArrayList<String[]>());
+            setErrorMessage(Resources.getMessage("ImportWizardPageTable.21")); //$NON-NLS-1$
+            return false;
+        } finally {
+            try {
+                if (rs != null) {
+                    rs.close();
+                }
+            } catch (SQLException e) {
+                /* Ignore silently */
+            }
+            try {
+                if (statement != null) {
+                    statement.close();
+                }
+            } catch (SQLException e) {
+                /* Ignore silently */
+            }
+        }
+    }
+}