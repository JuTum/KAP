--- conflicted
+++ resolved
@@ -1,578 +1,574 @@
-/*
- * ARX: Powerful Data Anonymization
- * Copyright 2012 - 2017 Fabian Prasser, Florian Kohlmayer and contributors
- * 
- * Licensed under the Apache License, Version 2.0 (the "License");
- * you may not use this file except in compliance with the License.
- * You may obtain a copy of the License at
- * 
- * http://www.apache.org/licenses/LICENSE-2.0
- * 
- * Unless required by applicable law or agreed to in writing, software
- * distributed under the License is distributed on an "AS IS" BASIS,
- * WITHOUT WARRANTIES OR CONDITIONS OF ANY KIND, either express or implied.
- * See the License for the specific language governing permissions and
- * limitations under the License.
- */
-
-package org.deidentifier.arx.gui.view.impl.common;
-
-import java.util.ArrayList;
-import java.util.Iterator;
-import java.util.List;
-import java.util.Map;
-
-import org.deidentifier.arx.gui.Controller;
-import org.deidentifier.arx.gui.resources.Resources;
-import org.deidentifier.arx.gui.view.SWTUtil;
-import org.deidentifier.arx.gui.view.def.IComponent;
-import org.eclipse.swt.SWT;
-import org.eclipse.swt.custom.CTabFolder;
-import org.eclipse.swt.custom.CTabFolder2Adapter;
-import org.eclipse.swt.custom.CTabFolderEvent;
-import org.eclipse.swt.custom.CTabItem;
-import org.eclipse.swt.events.SelectionAdapter;
-import org.eclipse.swt.events.SelectionEvent;
-import org.eclipse.swt.events.SelectionListener;
-import org.eclipse.swt.graphics.Image;
-import org.eclipse.swt.graphics.Point;
-import org.eclipse.swt.layout.GridLayout;
-import org.eclipse.swt.widgets.Composite;
-import org.eclipse.swt.widgets.Control;
-import org.eclipse.swt.widgets.Event;
-<<<<<<< HEAD
-import org.eclipse.swt.widgets.Layout;
-import org.eclipse.swt.widgets.Listener;
-=======
->>>>>>> fd14d576
-import org.eclipse.swt.widgets.ToolBar;
-import org.eclipse.swt.widgets.ToolItem;
-
-/**
- * This class implements a titled folder.
- *
- * @author Fabian Prasser
- */
-public class ComponentTitledFolder implements IComponent {
-
-    /**
-     * An entry in a folder
-     * 
-     * @author Fabian Prasser
-     */
-    private class TitledFolderEntry {
-
-        /** Field */
-        private String  text;
-        /** Field */
-        private Control control;
-        /** Field */
-        private Image   image;
-        /** Field */
-        private int     index;
-        /** Field */
-        private boolean hideable;
-        
-        /**
-         * Creates a new instance
-         * @param text
-         * @param control
-         * @param image
-         * @param index
-         * @param hideable
-         */
-        public TitledFolderEntry(String text, Control control, Image image, int index, boolean hideable) {
-            this.text = text;
-            this.control = control;
-            this.image = image;
-            this.index = index;
-            this.hideable = hideable;
-        }
-    }
-
-    /** Entries*/
-    private List<TitledFolderEntry>    entries = new ArrayList<TitledFolderEntry>();
-
-    /** The folder */
-    private final CTabFolder           folder;
-
-    /** Flag */
-    private final boolean              hasHidingMenu;
-
-    /** Listener */
-    private SelectionListener          itemVisibilityListener;
-
-    /**
-     * Creates a new instance.
-     *
-     * @param parent
-     * @param controller
-     * @param bar
-     * @param id
-     */
-    public ComponentTitledFolder(Composite parent, Controller controller, ComponentTitledFolderButtonBar bar, String id){
-        this(parent, controller, bar, id, null, false, false);
-    }
-    /**
-     * Creates a new instance.
-     *
-     * @param parent
-     * @param controller
-     * @param bar
-     * @param id
-     * @param bottom
-     */
-    public ComponentTitledFolder(Composite parent, 
-                                 Controller controller, 
-                                 ComponentTitledFolderButtonBar bar, 
-                                 String id, 
-                                 boolean bottom,
-                                 boolean supportsHidingElements){
-        this(parent, controller, bar, id, null, bottom, supportsHidingElements);
-    }
-
-    /**
-     * Creates a new instance.
-     *
-     * @param parent
-     * @param controller
-     * @param bar
-     * @param id
-     * @param helpids
-     */
-    public ComponentTitledFolder(Composite parent, Controller controller, ComponentTitledFolderButtonBar bar, String id, Map<Composite, String> helpids){
-        this(parent, controller, bar, id, helpids, false, false);
-    }
-
-    
-    /**
-     * Creates a new instance.
-     *
-     * @param parent
-     * @param controller
-     * @param bar
-     * @param id
-     * @param bottom
-     * @param hasHidingMenu
-     */
-    public ComponentTitledFolder(Composite parent, 
-                                 Controller controller, 
-                                 ComponentTitledFolderButtonBar bar, 
-                                 String id, 
-                                 Map<Composite, String> helpids,
-                                 boolean bottom,
-                                 boolean hasHidingMenu){
-
-        int flags = SWT.BORDER | SWT.FLAT;
-        if (bottom) flags |= SWT.BOTTOM;
-        else flags |= SWT.TOP;
-        
-        this.hasHidingMenu = hasHidingMenu;
-        
-        this.folder = new CTabFolder(parent, flags);
-        this.folder.setUnselectedCloseVisible(false);
-        this.folder.setSimple(false);
-        
-        // Create help button
-        if (bar == null) SWTUtil.createHelpButton(controller, folder, id, helpids);
-        else createBar(controller, folder, bar);
-
-        // Prevent closing
-        this.folder.addCTabFolder2Listener(new CTabFolder2Adapter() {
-            @Override
-            public void close(final CTabFolderEvent event) {
-                event.doit = false;
-            }
-        });
-    }
-    
-    /**
-     * Adds a selection listener.
-     *
-     * @param listener
-     */
-    public void addSelectionListener(SelectionListener listener) {
-        folder.addSelectionListener(listener);
-    }
-    
-    /**
-     * Creates a new entry in the folder.
-     *
-     * @param title
-     * @param image
-     * @return
-     */
-    public Composite createItem(String title, Image image){
-        return createItem(title, image, getItemCount(), false);
-    }
-
-    /**
-     * Creates a new entry in the folder.
-     *
-     * @param title
-     * @param image
-     * @param hideable
-     * @return
-     */
-    public Composite createItem(String title, Image image, boolean hideable){
-        return createItem(title, image, hideable, new GridLayout());
-    }
-    
-    /**
-     * Creates a new entry in the folder.
-     * 
-     * @param title
-     * @param image
-     * @param hideable
-     * @param layout
-     * @return
-     */
-    public Composite createItem(String title, Image image, boolean hideable, Layout layout) {
-        return createItem(title, image, getItemCount(), hideable, layout);
-    }
-
-    /**
-     * Creates a new entry in the folder.
-     *
-     * @param title
-     * @param image
-     * @param index
-     * @param hideable
-     * @return
-     */
-    public Composite createItem(String title, Image image, int index, boolean hideable){
-        return createItem(title, image, index, hideable, new GridLayout());
-    }
-    
-    /**
-     * Creates a new entry in the folder.
-     *  
-     * @param title
-     * @param image
-     * @param index
-     * @param hideable
-     * @param layout
-     * @return
-     */
-    public Composite createItem(String title, Image image, int index, boolean hideable, Layout layout) {
-        
-        Composite composite = new Composite(folder, SWT.NONE);
-        composite.setLayout(layout);
-        
-        CTabItem item = new CTabItem(folder, SWT.NULL, index);
-        item.setText(title);
-        if (image!=null) item.setImage(image);
-        item.setShowClose(false);
-        item.setControl(composite);
-        entries.add(new TitledFolderEntry(title, composite, image, index, hideable));
-        return composite;
-    }
-
-    
-    /**
-     * Returns the button item for the given text.
-     *
-     * @param text
-     * @return
-     */
-    public ToolItem getButtonItem(String text) {
-        Control c = folder.getTopRight();
-        if (c == null) return null;
-        if (!(c instanceof ToolBar)) return null;
-        ToolBar t = (ToolBar)c;
-        for (ToolItem i : t.getItems()){
-            if (i.getToolTipText().equals(text)) return i;
-        }
-        return null;
-    }
-
-    /**
-     * Returns the number of items in the folder.
-     *
-     * @return
-     */
-    public int getItemCount() {
-        return folder.getItemCount();
-    }
-
-    /**
-     * Returns the selected control
-     * @return
-     */
-    public Control getSelectedControl() {
-        return folder.getSelection().getControl();
-    }
-    
-    /**
-     * Returns the currently selected index.
-     *
-     * @return
-     */
-    public int getSelectionIndex() {
-        return folder.getSelectionIndex();
-    }
-    
-    /**
-     * @return
-     * @see org.eclipse.swt.widgets.Control#getSize()
-     */
-    public Point getSize() {
-        return folder.getSize();
-    }
-
-    /**
-     * Returns all visible items
-     * @return
-     */
-    public List<String> getVisibleItems() {
-        List<String> result = new ArrayList<String>();
-        for (CTabItem item : folder.getItems()) {
-            result.add(item.getText());
-        }
-        return result;
-    }
-
-    /**
-     * Enables/disables the component.
-     *
-     * @param b
-     */
-    public void setEnabled(boolean b) {
-        folder.setEnabled(b);
-    }
-
-    /**
-     * Sets the item visibility listener
-     * @param listener
-     */
-    public void setItemVisibilityListener(SelectionListener listener) {
-        this.itemVisibilityListener = listener;
-    }
-
-    /**
-     * Sets layout data.
-     *
-     * @param data
-     */
-    public void setLayoutData(Object data){
-        folder.setLayoutData(data);
-    }
-
-    /**
-     * Selects the item with the given control
-     * @param c
-     */
-    public void setSelectedControl(Control c) {
-        for (CTabItem item : folder.getItems()) {
-            if (item.getControl() == c) {
-                folder.setSelection(item);
-                return;
-            }
-        }
-    }
-    
-    /**
-     * Sets the current selection.
-     *
-     * @param index
-     */
-    public void setSelection(int index) {
-        folder.setSelection(index);
-    }
-
-    /**
-     * Sets the according item visible
-     * @param item
-     * @param visible
-     */
-    public void setVisible(String item, boolean visible) {
-        boolean changed = false;
-        if (visible) {
-            changed = this.setVisible(item);
-        } else {
-            changed = this.setInvisible(item);
-        }
-        if (changed && this.itemVisibilityListener != null) {
-            Event event = new Event();
-            event.widget = this.folder;
-            this.itemVisibilityListener.widgetSelected(new SelectionEvent(event));
-        }
-    }
-
-    /**
-     * Sets the given items as visible
-     * @param item
-     */
-    public void setVisibleItems(List<String> items) {
-        
-        boolean changed = false;
-        
-        for (String item : getAllHideableItems()) {
-            if (items.contains(item)) {
-                changed |= setVisible(item);
-                if (this.folder.getItemCount() == 1) {
-                    this.folder.setSelection(0);
-                }
-            } else {
-                changed |= setInvisible(item);
-            }
-        }
-        
-        if (changed && this.itemVisibilityListener != null) {
-            Event event = new Event();
-            event.widget = this.folder;
-            this.itemVisibilityListener.widgetSelected(new SelectionEvent(event));
-        }
-    }
-
-    /**
-     * Creates the bar .
-     *
-     * @param controller
-     * @param folder
-     * @param bar
-     */
-    private void createBar(final Controller controller, final CTabFolder folder, final ComponentTitledFolderButtonBar bar) {
-        ToolBar toolbar = new ToolBar(folder, SWT.FLAT);
-        folder.setTopRight( toolbar, SWT.RIGHT );
-
-        if (this.hasHidingMenu) {
-
-            ToolItem item = new ToolItem( toolbar, SWT.PUSH );
-            item.setImage(controller.getResources().getManagedImage("manage.png"));  //$NON-NLS-1$
-            item.setToolTipText(Resources.getMessage("General.1")); //$NON-NLS-1$
-            SWTUtil.createDisabledImage(item);
-            item.addSelectionListener(new SelectionAdapter(){
-                @Override
-                public void widgetSelected(SelectionEvent arg0) {
-                    List<String> result = controller.actionShowMultiSelectionDialog(folder.getShell(),
-                                                                                    Resources.getMessage("ComponentTitledFolder.0"), //$NON-NLS-1$
-                                                                                    Resources.getMessage("ComponentTitledFolder.1"), //$NON-NLS-1$
-                                                                                    getAllHideableItems(),
-                                                                                    getVisibleItems());
-                    
-                    if (result != null) {
-                        setVisibleItems(result);
-                    }
-                }
-            });
-        }
-        
-        for (String title : bar.getTitles()){
-            
-            final String key = title;
-            ToolItem item = null;
-            if (bar.isToggle(title)) item = new ToolItem( toolbar, SWT.CHECK);
-            else item = new ToolItem( toolbar, SWT.PUSH);
-            item.setImage(bar.getImage(key));
-            item.setToolTipText(title);
-            SWTUtil.createDisabledImage(item);
-            item.addSelectionListener(new SelectionAdapter(){
-                @Override
-                public void widgetSelected(SelectionEvent arg0) {
-                    bar.getRunnable(key).run();
-                }
-            });
-        }
-        
-        ToolItem item = new ToolItem( toolbar, SWT.PUSH );
-        item.setImage(controller.getResources().getManagedImage("help.png"));  //$NON-NLS-1$
-        item.setToolTipText(Resources.getMessage("General.0")); //$NON-NLS-1$
-        SWTUtil.createDisabledImage(item);
-        item.addSelectionListener(new SelectionAdapter(){
-            @Override
-            public void widgetSelected(SelectionEvent arg0) {
-                if (bar.getHelpIds() == null || bar.getHelpIds().get(folder.getSelection().getControl()) == null) {
-                    controller.actionShowHelpDialog(bar.getHelpId());
-                } else {
-                    controller.actionShowHelpDialog(bar.getHelpIds().get(folder.getSelection().getControl()));
-                }
-            }
-        });
-        
-        int height = toolbar.computeSize(SWT.DEFAULT, SWT.DEFAULT).y;
-        folder.setTabHeight(Math.max(height, folder.getTabHeight()));
-    }
-    
-    /**
-     * Returns all items
-     * @return
-     */
-    private List<String> getAllHideableItems() {
-        List<String> result = new ArrayList<String>();
-        for (TitledFolderEntry entry : this.entries) {
-            if (entry.hideable) {
-                result.add(entry.text);
-            }
-        }
-        return result;
-    }
-
-    /**
-     * Returns a list of all invisible entries
-     * @return
-     */
-    private List<TitledFolderEntry> getInvisibleEntries() {
-        List<TitledFolderEntry> result = new ArrayList<TitledFolderEntry>();
-        result.addAll(this.entries);
-        for (CTabItem item : folder.getItems()){
-            Iterator<TitledFolderEntry> iter = result.iterator();
-            while (iter.hasNext()) {
-                if (item.getText().equals(iter.next().text)) {
-                    iter.remove();
-                }
-            }
-        }
-        return result;
-    }
-    
-    /**
-     * Sets the given item invisible
-     * @param item
-     */
-    private boolean setInvisible(String text) {
-        for (CTabItem item : folder.getItems()){
-            label: if (item.getText().equals(text)) {
-                for (TitledFolderEntry entry : this.entries) {
-                    if (entry.text.equals(text) && !entry.hideable) {
-                        break label;
-                    }
-                }
-                item.dispose();
-                return true;
-            }
-        }
-        return false;
-    }
-
-    /**
-     * Sets an entry visible
-     * @return
-     */
-    private boolean setVisible(String text) {
-        List<TitledFolderEntry> list = getInvisibleEntries();
-        
-        // Find
-        for (TitledFolderEntry entry : list) {
-            if (entry.text.equals(text)) {
-
-                // Shift
-                int index = entry.index;
-                for (TitledFolderEntry other : list) {
-                    if (other.index < entry.index) {
-                        index--;
-                    }
-                }
-                
-                // Show
-                CTabItem item = new CTabItem(folder, SWT.NULL, index);
-                item.setText(entry.text);
-                if (entry.image!=null) item.setImage(entry.image);
-                item.setShowClose(false);
-                item.setControl(entry.control);
-                return true;
-            }
-        }
-        return false;
-    }
-}
+/*
+ * ARX: Powerful Data Anonymization
+ * Copyright 2012 - 2017 Fabian Prasser, Florian Kohlmayer and contributors
+ * 
+ * Licensed under the Apache License, Version 2.0 (the "License");
+ * you may not use this file except in compliance with the License.
+ * You may obtain a copy of the License at
+ * 
+ * http://www.apache.org/licenses/LICENSE-2.0
+ * 
+ * Unless required by applicable law or agreed to in writing, software
+ * distributed under the License is distributed on an "AS IS" BASIS,
+ * WITHOUT WARRANTIES OR CONDITIONS OF ANY KIND, either express or implied.
+ * See the License for the specific language governing permissions and
+ * limitations under the License.
+ */
+
+package org.deidentifier.arx.gui.view.impl.common;
+
+import java.util.ArrayList;
+import java.util.Iterator;
+import java.util.List;
+import java.util.Map;
+
+import org.deidentifier.arx.gui.Controller;
+import org.deidentifier.arx.gui.resources.Resources;
+import org.deidentifier.arx.gui.view.SWTUtil;
+import org.deidentifier.arx.gui.view.def.IComponent;
+import org.eclipse.swt.SWT;
+import org.eclipse.swt.custom.CTabFolder;
+import org.eclipse.swt.custom.CTabFolder2Adapter;
+import org.eclipse.swt.custom.CTabFolderEvent;
+import org.eclipse.swt.custom.CTabItem;
+import org.eclipse.swt.events.SelectionAdapter;
+import org.eclipse.swt.events.SelectionEvent;
+import org.eclipse.swt.events.SelectionListener;
+import org.eclipse.swt.graphics.Image;
+import org.eclipse.swt.graphics.Point;
+import org.eclipse.swt.layout.GridLayout;
+import org.eclipse.swt.widgets.Composite;
+import org.eclipse.swt.widgets.Control;
+import org.eclipse.swt.widgets.Event;
+import org.eclipse.swt.widgets.Layout;
+import org.eclipse.swt.widgets.ToolBar;
+import org.eclipse.swt.widgets.ToolItem;
+
+/**
+ * This class implements a titled folder.
+ *
+ * @author Fabian Prasser
+ */
+public class ComponentTitledFolder implements IComponent {
+
+    /**
+     * An entry in a folder
+     * 
+     * @author Fabian Prasser
+     */
+    private class TitledFolderEntry {
+
+        /** Field */
+        private String  text;
+        /** Field */
+        private Control control;
+        /** Field */
+        private Image   image;
+        /** Field */
+        private int     index;
+        /** Field */
+        private boolean hideable;
+        
+        /**
+         * Creates a new instance
+         * @param text
+         * @param control
+         * @param image
+         * @param index
+         * @param hideable
+         */
+        public TitledFolderEntry(String text, Control control, Image image, int index, boolean hideable) {
+            this.text = text;
+            this.control = control;
+            this.image = image;
+            this.index = index;
+            this.hideable = hideable;
+        }
+    }
+
+    /** Entries*/
+    private List<TitledFolderEntry>    entries = new ArrayList<TitledFolderEntry>();
+
+    /** The folder */
+    private final CTabFolder           folder;
+
+    /** Flag */
+    private final boolean              hasHidingMenu;
+
+    /** Listener */
+    private SelectionListener          itemVisibilityListener;
+
+    /**
+     * Creates a new instance.
+     *
+     * @param parent
+     * @param controller
+     * @param bar
+     * @param id
+     */
+    public ComponentTitledFolder(Composite parent, Controller controller, ComponentTitledFolderButtonBar bar, String id){
+        this(parent, controller, bar, id, null, false, false);
+    }
+    /**
+     * Creates a new instance.
+     *
+     * @param parent
+     * @param controller
+     * @param bar
+     * @param id
+     * @param bottom
+     */
+    public ComponentTitledFolder(Composite parent, 
+                                 Controller controller, 
+                                 ComponentTitledFolderButtonBar bar, 
+                                 String id, 
+                                 boolean bottom,
+                                 boolean supportsHidingElements){
+        this(parent, controller, bar, id, null, bottom, supportsHidingElements);
+    }
+
+    /**
+     * Creates a new instance.
+     *
+     * @param parent
+     * @param controller
+     * @param bar
+     * @param id
+     * @param helpids
+     */
+    public ComponentTitledFolder(Composite parent, Controller controller, ComponentTitledFolderButtonBar bar, String id, Map<Composite, String> helpids){
+        this(parent, controller, bar, id, helpids, false, false);
+    }
+
+    
+    /**
+     * Creates a new instance.
+     *
+     * @param parent
+     * @param controller
+     * @param bar
+     * @param id
+     * @param bottom
+     * @param hasHidingMenu
+     */
+    public ComponentTitledFolder(Composite parent, 
+                                 Controller controller, 
+                                 ComponentTitledFolderButtonBar bar, 
+                                 String id, 
+                                 Map<Composite, String> helpids,
+                                 boolean bottom,
+                                 boolean hasHidingMenu){
+
+        int flags = SWT.BORDER | SWT.FLAT;
+        if (bottom) flags |= SWT.BOTTOM;
+        else flags |= SWT.TOP;
+        
+        this.hasHidingMenu = hasHidingMenu;
+        
+        this.folder = new CTabFolder(parent, flags);
+        this.folder.setUnselectedCloseVisible(false);
+        this.folder.setSimple(false);
+        
+        // Create help button
+        if (bar == null) SWTUtil.createHelpButton(controller, folder, id, helpids);
+        else createBar(controller, folder, bar);
+
+        // Prevent closing
+        this.folder.addCTabFolder2Listener(new CTabFolder2Adapter() {
+            @Override
+            public void close(final CTabFolderEvent event) {
+                event.doit = false;
+            }
+        });
+    }
+    
+    /**
+     * Adds a selection listener.
+     *
+     * @param listener
+     */
+    public void addSelectionListener(SelectionListener listener) {
+        folder.addSelectionListener(listener);
+    }
+    
+    /**
+     * Creates a new entry in the folder.
+     *
+     * @param title
+     * @param image
+     * @return
+     */
+    public Composite createItem(String title, Image image){
+        return createItem(title, image, getItemCount(), false);
+    }
+
+    /**
+     * Creates a new entry in the folder.
+     *
+     * @param title
+     * @param image
+     * @param hideable
+     * @return
+     */
+    public Composite createItem(String title, Image image, boolean hideable){
+        return createItem(title, image, hideable, new GridLayout());
+    }
+    
+    /**
+     * Creates a new entry in the folder.
+     * 
+     * @param title
+     * @param image
+     * @param hideable
+     * @param layout
+     * @return
+     */
+    public Composite createItem(String title, Image image, boolean hideable, Layout layout) {
+        return createItem(title, image, getItemCount(), hideable, layout);
+    }
+
+    /**
+     * Creates a new entry in the folder.
+     *
+     * @param title
+     * @param image
+     * @param index
+     * @param hideable
+     * @return
+     */
+    public Composite createItem(String title, Image image, int index, boolean hideable){
+        return createItem(title, image, index, hideable, new GridLayout());
+    }
+    
+    /**
+     * Creates a new entry in the folder.
+     *  
+     * @param title
+     * @param image
+     * @param index
+     * @param hideable
+     * @param layout
+     * @return
+     */
+    public Composite createItem(String title, Image image, int index, boolean hideable, Layout layout) {
+        
+        Composite composite = new Composite(folder, SWT.NONE);
+        composite.setLayout(layout);
+        
+        CTabItem item = new CTabItem(folder, SWT.NULL, index);
+        item.setText(title);
+        if (image!=null) item.setImage(image);
+        item.setShowClose(false);
+        item.setControl(composite);
+        entries.add(new TitledFolderEntry(title, composite, image, index, hideable));
+        return composite;
+    }
+
+    
+    /**
+     * Returns the button item for the given text.
+     *
+     * @param text
+     * @return
+     */
+    public ToolItem getButtonItem(String text) {
+        Control c = folder.getTopRight();
+        if (c == null) return null;
+        if (!(c instanceof ToolBar)) return null;
+        ToolBar t = (ToolBar)c;
+        for (ToolItem i : t.getItems()){
+            if (i.getToolTipText().equals(text)) return i;
+        }
+        return null;
+    }
+
+    /**
+     * Returns the number of items in the folder.
+     *
+     * @return
+     */
+    public int getItemCount() {
+        return folder.getItemCount();
+    }
+
+    /**
+     * Returns the selected control
+     * @return
+     */
+    public Control getSelectedControl() {
+        return folder.getSelection().getControl();
+    }
+    
+    /**
+     * Returns the currently selected index.
+     *
+     * @return
+     */
+    public int getSelectionIndex() {
+        return folder.getSelectionIndex();
+    }
+    
+    /**
+     * @return
+     * @see org.eclipse.swt.widgets.Control#getSize()
+     */
+    public Point getSize() {
+        return folder.getSize();
+    }
+
+    /**
+     * Returns all visible items
+     * @return
+     */
+    public List<String> getVisibleItems() {
+        List<String> result = new ArrayList<String>();
+        for (CTabItem item : folder.getItems()) {
+            result.add(item.getText());
+        }
+        return result;
+    }
+
+    /**
+     * Enables/disables the component.
+     *
+     * @param b
+     */
+    public void setEnabled(boolean b) {
+        folder.setEnabled(b);
+    }
+
+    /**
+     * Sets the item visibility listener
+     * @param listener
+     */
+    public void setItemVisibilityListener(SelectionListener listener) {
+        this.itemVisibilityListener = listener;
+    }
+
+    /**
+     * Sets layout data.
+     *
+     * @param data
+     */
+    public void setLayoutData(Object data){
+        folder.setLayoutData(data);
+    }
+
+    /**
+     * Selects the item with the given control
+     * @param c
+     */
+    public void setSelectedControl(Control c) {
+        for (CTabItem item : folder.getItems()) {
+            if (item.getControl() == c) {
+                folder.setSelection(item);
+                return;
+            }
+        }
+    }
+    
+    /**
+     * Sets the current selection.
+     *
+     * @param index
+     */
+    public void setSelection(int index) {
+        folder.setSelection(index);
+    }
+
+    /**
+     * Sets the according item visible
+     * @param item
+     * @param visible
+     */
+    public void setVisible(String item, boolean visible) {
+        boolean changed = false;
+        if (visible) {
+            changed = this.setVisible(item);
+        } else {
+            changed = this.setInvisible(item);
+        }
+        if (changed && this.itemVisibilityListener != null) {
+            Event event = new Event();
+            event.widget = this.folder;
+            this.itemVisibilityListener.widgetSelected(new SelectionEvent(event));
+        }
+    }
+
+    /**
+     * Sets the given items as visible
+     * @param item
+     */
+    public void setVisibleItems(List<String> items) {
+        
+        boolean changed = false;
+        
+        for (String item : getAllHideableItems()) {
+            if (items.contains(item)) {
+                changed |= setVisible(item);
+                if (this.folder.getItemCount() == 1) {
+                    this.folder.setSelection(0);
+                }
+            } else {
+                changed |= setInvisible(item);
+            }
+        }
+        
+        if (changed && this.itemVisibilityListener != null) {
+            Event event = new Event();
+            event.widget = this.folder;
+            this.itemVisibilityListener.widgetSelected(new SelectionEvent(event));
+        }
+    }
+
+    /**
+     * Creates the bar .
+     *
+     * @param controller
+     * @param folder
+     * @param bar
+     */
+    private void createBar(final Controller controller, final CTabFolder folder, final ComponentTitledFolderButtonBar bar) {
+        ToolBar toolbar = new ToolBar(folder, SWT.FLAT);
+        folder.setTopRight( toolbar, SWT.RIGHT );
+
+        if (this.hasHidingMenu) {
+
+            ToolItem item = new ToolItem( toolbar, SWT.PUSH );
+            item.setImage(controller.getResources().getManagedImage("manage.png"));  //$NON-NLS-1$
+            item.setToolTipText(Resources.getMessage("General.1")); //$NON-NLS-1$
+            SWTUtil.createDisabledImage(item);
+            item.addSelectionListener(new SelectionAdapter(){
+                @Override
+                public void widgetSelected(SelectionEvent arg0) {
+                    List<String> result = controller.actionShowMultiSelectionDialog(folder.getShell(),
+                                                                                    Resources.getMessage("ComponentTitledFolder.0"), //$NON-NLS-1$
+                                                                                    Resources.getMessage("ComponentTitledFolder.1"), //$NON-NLS-1$
+                                                                                    getAllHideableItems(),
+                                                                                    getVisibleItems());
+                    
+                    if (result != null) {
+                        setVisibleItems(result);
+                    }
+                }
+            });
+        }
+        
+        for (String title : bar.getTitles()){
+            
+            final String key = title;
+            ToolItem item = null;
+            if (bar.isToggle(title)) item = new ToolItem( toolbar, SWT.CHECK);
+            else item = new ToolItem( toolbar, SWT.PUSH);
+            item.setImage(bar.getImage(key));
+            item.setToolTipText(title);
+            SWTUtil.createDisabledImage(item);
+            item.addSelectionListener(new SelectionAdapter(){
+                @Override
+                public void widgetSelected(SelectionEvent arg0) {
+                    bar.getRunnable(key).run();
+                }
+            });
+        }
+        
+        ToolItem item = new ToolItem( toolbar, SWT.PUSH );
+        item.setImage(controller.getResources().getManagedImage("help.png"));  //$NON-NLS-1$
+        item.setToolTipText(Resources.getMessage("General.0")); //$NON-NLS-1$
+        SWTUtil.createDisabledImage(item);
+        item.addSelectionListener(new SelectionAdapter(){
+            @Override
+            public void widgetSelected(SelectionEvent arg0) {
+                if (bar.getHelpIds() == null || bar.getHelpIds().get(folder.getSelection().getControl()) == null) {
+                    controller.actionShowHelpDialog(bar.getHelpId());
+                } else {
+                    controller.actionShowHelpDialog(bar.getHelpIds().get(folder.getSelection().getControl()));
+                }
+            }
+        });
+        
+        int height = toolbar.computeSize(SWT.DEFAULT, SWT.DEFAULT).y;
+        folder.setTabHeight(Math.max(height, folder.getTabHeight()));
+    }
+    
+    /**
+     * Returns all items
+     * @return
+     */
+    private List<String> getAllHideableItems() {
+        List<String> result = new ArrayList<String>();
+        for (TitledFolderEntry entry : this.entries) {
+            if (entry.hideable) {
+                result.add(entry.text);
+            }
+        }
+        return result;
+    }
+
+    /**
+     * Returns a list of all invisible entries
+     * @return
+     */
+    private List<TitledFolderEntry> getInvisibleEntries() {
+        List<TitledFolderEntry> result = new ArrayList<TitledFolderEntry>();
+        result.addAll(this.entries);
+        for (CTabItem item : folder.getItems()){
+            Iterator<TitledFolderEntry> iter = result.iterator();
+            while (iter.hasNext()) {
+                if (item.getText().equals(iter.next().text)) {
+                    iter.remove();
+                }
+            }
+        }
+        return result;
+    }
+    
+    /**
+     * Sets the given item invisible
+     * @param item
+     */
+    private boolean setInvisible(String text) {
+        for (CTabItem item : folder.getItems()){
+            label: if (item.getText().equals(text)) {
+                for (TitledFolderEntry entry : this.entries) {
+                    if (entry.text.equals(text) && !entry.hideable) {
+                        break label;
+                    }
+                }
+                item.dispose();
+                return true;
+            }
+        }
+        return false;
+    }
+
+    /**
+     * Sets an entry visible
+     * @return
+     */
+    private boolean setVisible(String text) {
+        List<TitledFolderEntry> list = getInvisibleEntries();
+        
+        // Find
+        for (TitledFolderEntry entry : list) {
+            if (entry.text.equals(text)) {
+
+                // Shift
+                int index = entry.index;
+                for (TitledFolderEntry other : list) {
+                    if (other.index < entry.index) {
+                        index--;
+                    }
+                }
+                
+                // Show
+                CTabItem item = new CTabItem(folder, SWT.NULL, index);
+                item.setText(entry.text);
+                if (entry.image!=null) item.setImage(entry.image);
+                item.setShowClose(false);
+                item.setControl(entry.control);
+                return true;
+            }
+        }
+        return false;
+    }
+}