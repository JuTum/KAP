/*
 * ARX: Efficient, Stable and Optimal Data Anonymization
 * Copyright (C) 2012 - 2014 Florian Kohlmayer, Fabian Prasser
 * 
 * This program is free software: you can redistribute it and/or modify
 * it under the terms of the GNU General Public License as published by
 * the Free Software Foundation, either version 3 of the License, or
 * (at your option) any later version.
 * 
 * This program is distributed in the hope that it will be useful,
 * but WITHOUT ANY WARRANTY; without even the implied warranty of
 * MERCHANTABILITY or FITNESS FOR A PARTICULAR PURPOSE. See the
 * GNU General Public License for more details.
 * 
 * You should have received a copy of the GNU General Public License
 * along with this program. If not, see <http://www.gnu.org/licenses/>.
 */

package org.deidentifier.arx.gui;

import java.awt.event.ActionEvent;
import java.awt.event.ActionListener;
import java.io.PrintWriter;
import java.io.StringWriter;

import javax.swing.JOptionPane;
import javax.swing.Timer;

import org.deidentifier.arx.gui.view.impl.MainWindow;
import org.deidentifier.arx.gui.view.impl.MainSplash;
import org.eclipse.swt.events.ShellAdapter;
import org.eclipse.swt.events.ShellEvent;

/**
 * Main entry point
 * 
 * @author Prasser, Kohlmayer
 */
public class Main {

<<<<<<< HEAD
    private static Splash splash = null;
=======
    private static MainSplash splash;
>>>>>>> 27533233
    
    public static void main(final String[] args) {
        
        try {
<<<<<<< HEAD
            if (!isOSX()){
                splash =  new Splash();
                splash.setVisible(true);
            }
=======
            splash = new MainSplash();
            splash.setVisible(true);
>>>>>>> 27533233
            
            System.setProperty("sun.awt.noerasebackground", "true"); //$NON-NLS-1$ //$NON-NLS-2$
            
            MainWindow main = new MainWindow();
            main.addShellListener(new ShellAdapter(){
                @Override
                public void shellActivated(ShellEvent arg0) {
                    hideSplash();
                }
            });
            main.show();
            
        } catch (Throwable e){
<<<<<<< HEAD
            hideSplash();
            JOptionPane.showMessageDialog(null, e.getMessage(), "Unexpected error", JOptionPane.ERROR_MESSAGE);
=======
            if (splash!=null){
                hideSplash();
            }
    		StringWriter sw = new StringWriter();
    		PrintWriter pw = new PrintWriter(sw);
    		e.printStackTrace(pw);
    		final String trace = sw.toString();

            JOptionPane.showMessageDialog(null, trace, "Unexpected error", JOptionPane.ERROR_MESSAGE);
>>>>>>> 27533233
            System.exit(1);
            
        }
    }
    
    private static void hideSplash() {
        new Timer(1000, new ActionListener(){
            @Override
            public void actionPerformed(ActionEvent arg0) {
                if (splash != null) splash.setVisible(false);
            }
        }).start(); 
    }
    
    private static boolean isOSX() {
        String osName = System.getProperty("os.name");
        return osName.contains("OS X");
    }
}<|MERGE_RESOLUTION|>--- conflicted
+++ resolved
@@ -38,24 +38,18 @@
  */
 public class Main {
 
-<<<<<<< HEAD
     private static Splash splash = null;
-=======
     private static MainSplash splash;
->>>>>>> 27533233
     
     public static void main(final String[] args) {
         
         try {
-<<<<<<< HEAD
             if (!isOSX()){
                 splash =  new Splash();
                 splash.setVisible(true);
             }
-=======
             splash = new MainSplash();
             splash.setVisible(true);
->>>>>>> 27533233
             
             System.setProperty("sun.awt.noerasebackground", "true"); //$NON-NLS-1$ //$NON-NLS-2$
             
@@ -69,20 +63,13 @@
             main.show();
             
         } catch (Throwable e){
-<<<<<<< HEAD
             hideSplash();
-            JOptionPane.showMessageDialog(null, e.getMessage(), "Unexpected error", JOptionPane.ERROR_MESSAGE);
-=======
-            if (splash!=null){
-                hideSplash();
-            }
     		StringWriter sw = new StringWriter();
     		PrintWriter pw = new PrintWriter(sw);
     		e.printStackTrace(pw);
     		final String trace = sw.toString();
 
             JOptionPane.showMessageDialog(null, trace, "Unexpected error", JOptionPane.ERROR_MESSAGE);
->>>>>>> 27533233
             System.exit(1);
             
         }
