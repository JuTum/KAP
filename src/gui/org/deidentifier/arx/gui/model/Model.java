/*
 * ARX: Efficient, Stable and Optimal Data Anonymization
 * Copyright (C) 2012 - 2014 Florian Kohlmayer, Fabian Prasser
 * 
 * This program is free software: you can redistribute it and/or modify
 * it under the terms of the GNU General Public License as published by
 * the Free Software Foundation, either version 3 of the License, or
 * (at your option) any later version.
 * 
 * This program is distributed in the hope that it will be useful,
 * but WITHOUT ANY WARRANTY; without even the implied warranty of
 * MERCHANTABILITY or FITNESS FOR A PARTICULAR PURPOSE. See the
 * GNU General Public License for more details.
 * 
 * You should have received a copy of the GNU General Public License
 * along with this program. If not, see <http://www.gnu.org/licenses/>.
 */

package org.deidentifier.arx.gui.model;

import java.io.Serializable;
import java.util.Arrays;
import java.util.HashMap;
import java.util.HashSet;
import java.util.Map;
import java.util.Map.Entry;
import java.util.Set;

import org.deidentifier.arx.ARXAnonymizer;
import org.deidentifier.arx.ARXConfiguration;
import org.deidentifier.arx.ARXLattice.ARXNode;
import org.deidentifier.arx.ARXResult;
import org.deidentifier.arx.AttributeType;
import org.deidentifier.arx.AttributeType.Hierarchy;
import org.deidentifier.arx.DataHandle;
import org.deidentifier.arx.DataSubset;
import org.deidentifier.arx.criteria.DPresence;
import org.deidentifier.arx.criteria.Inclusion;

public class Model implements Serializable {

	private static final long serialVersionUID = -7669920657919151279L;

	// TODO: Check if all initial values are ok
    private transient Set<ARXNode>                clipboard            = new HashSet<ARXNode>();
    private transient DataHandle                  output               = null;
    private transient ARXNode                     outputNode           = null;
    private transient ARXResult                   result               = null;
    private transient ARXNode                     selectedNode         = null;
    private transient ARXAnonymizer               anonymizer           = null;
    private transient String                      path                 = null;

    private String                                name                 = null;
    private char                                  separator            = ';'; //$NON-NLS-1$
    private String                                description;
    private int                                   historySize          = 200;
    private double                                snapshotSizeDataset  = 0.2d;
    private double                                snapshotSizeSnapshot = 0.8d;
    private int                                   initialNodesInViewer = 100;
    private int                                   maxNodesInLattice    = 100000;
    private int                                   maxNodesInViewer     = 700;

    private String                                selectedAttribute    = null;
    private ModelNodeFilter                       nodeFilter           = null;
    private boolean                               modified             = false;
    private long                                  inputBytes           = 0L;
    private String[]                              pair                 = new String[] { null, null };

    private String                                optimalNodeAsString;
    private String                                outputNodeAsString;

    private long                                  time;

    private ModelConfiguration                    inputConfig          = new ModelConfiguration();
    private ModelConfiguration                    outputConfig         = null;

    private String                                suppressionString    = "*"; //$NON-NLS-1$

    private int[]                                 groups;

    private ModelKAnonymityCriterion              kAnonymityModel      = new ModelKAnonymityCriterion();
    private ModelDPresenceCriterion               dPresenceModel       = new ModelDPresenceCriterion();
    private Map<String, ModelLDiversityCriterion> lDiversityModel      = new HashMap<String, ModelLDiversityCriterion>();
    private Map<String, ModelTClosenessCriterion> tClosenessModel      = new HashMap<String, ModelTClosenessCriterion>();

    private String                                query                = ""; //$NON-NLS-1$
    private String                                subsetOrigin         = "All"; //$NON-NLS-1$
    private ModelViewConfig                       viewConfig           = new ModelViewConfig();
    private ModelViewConfig                       oldViewConfig        = viewConfig.clone();
<<<<<<< HEAD

    private boolean                               showVisualization    = true;
    private int                                   hideVisualizationAt  = 5000000;

    private ModelJdbc jdbc = new ModelJdbc();


    public ModelJdbc getJdbc()
    {

        return jdbc;

    }

=======
    
    private Boolean                               showVisualization    = true;
    private int                                   hideVisualizationAt  = 5000000;
    
    private boolean                               debugEnabled         = false;
    
>>>>>>> 21b0b816
	public Model(final String name, final String description) {
		this.name = name;
		this.description = description;
		setModified();
	}
	
	public boolean isDebugEnabled() {
	    return debugEnabled;
	}
	
	public void setDebugEnabled(boolean value){
	    this.debugEnabled = value;
	    this.setModified();
	}
	
	public boolean isVisualizationEnabled(){
	    if (this.showVisualization == null) {
	        return true;
	    } else {
	        return this.showVisualization;
	    }
	}

    public void setVisualizationEnabled(boolean value){
        this.showVisualization = value;
        this.setModified();
    }
    
	public int getHideVisualizationAt(){
	    return this.hideVisualizationAt;
	}

	public void setHideVisualizationAt(int numberOfRows) {
        this.hideVisualizationAt = numberOfRows;
        this.setModified();
    }
    
	public ARXAnonymizer createAnonymizer() {
	    
		// Initialize anonymizer
		this.anonymizer = new ARXAnonymizer();
		this.anonymizer.setHistorySize(getHistorySize());
		this.anonymizer.setMaximumSnapshotSizeDataset(getSnapshotSizeDataset());
		this.anonymizer.setSuppressionString(getSuppressionString());
		this.anonymizer.setMaximumSnapshotSizeSnapshot(getSnapshotSizeSnapshot());
		this.anonymizer.setRemoveOutliers(inputConfig.isRemoveOutliers());
		
		// Add all criteria
		this.createCriteria(inputConfig);

        // Return the anonymizer
		return anonymizer;
	}

	public void createCriteria(ModelConfiguration config) {

		// Initialize the config
		config.removeAllCriteria();
		
		if (this.kAnonymityModel != null &&
		    this.kAnonymityModel.isActive() &&
		    this.kAnonymityModel.isEnabled()) {
		    config.addCriterion(this.kAnonymityModel.getCriterion(this));
		}

        if (this.dPresenceModel != null && 
            this.dPresenceModel.isActive() && 
            this.dPresenceModel.isEnabled()) {
            config.addCriterion(this.dPresenceModel.getCriterion(this));
        }
		
		for (Entry<String, ModelLDiversityCriterion> entry : this.lDiversityModel.entrySet()){
	        if (entry.getValue() != null &&
	            entry.getValue().isActive() &&
	            entry.getValue().isEnabled()) {
	            config.addCriterion(entry.getValue().getCriterion(this));
	        }
		}
        
        for (Entry<String, ModelTClosenessCriterion> entry : this.tClosenessModel.entrySet()){
            if (entry.getValue() != null &&
                entry.getValue().isActive() &&
                entry.getValue().isEnabled()) {
                config.addCriterion(entry.getValue().getCriterion(this));
            }
        }

        // Allow adding removing tuples
        if (!config.containsCriterion(DPresence.class)){
            DataSubset subset = DataSubset.create(getInputConfig().getInput(), 
                                                  getInputConfig().getResearchSubset());
            config.addCriterion(new Inclusion(subset));
        }
	}

	public ARXConfiguration createSubsetConfig() {

		// Create a temporary config
		ARXConfiguration config = ARXConfiguration.create();

        // Add an enclosure criterion
        DataSubset subset = DataSubset.create(getInputConfig().getInput(), 
                                              getInputConfig().getResearchSubset());
		config.addCriterion(new Inclusion(subset));

        // Return the config
		return config;
	}
	
	public void createClonedConfig() {

        // Clone the config
        outputConfig = inputConfig.clone();
        
	}

	public ARXAnonymizer getAnonymizer() {
		return anonymizer;
	}

	public String[] getAttributePair() {
		if (pair == null) pair = new String[] { null, null };
		return pair;
	}

	public Set<ARXNode> getClipboard() {
		return clipboard;
	}

	public String getDescription() {
		return description;
	}

	public ModelDPresenceCriterion getDPresenceModel() {
		return dPresenceModel;
	}

	public int[] getGroups() {
		// TODO: Refactor to colors[groups[row]]
		return this.groups;
	}

	/**
	 * @return the historySize
	 */
	public int getHistorySize() {
		return historySize;
	}

	public int getInitialNodesInViewer() {
		return initialNodesInViewer;
	}

	public long getInputBytes() {
		return inputBytes;
	}

	public ModelConfiguration getInputConfig() {
		return inputConfig;
	}

	public ModelKAnonymityCriterion getKAnonymityModel() {
		return kAnonymityModel;
	}

	public Map<String, ModelLDiversityCriterion> getLDiversityModel() {
		return lDiversityModel;
	}

	public int getMaxNodesInLattice() {
		return maxNodesInLattice;
	}

	public int getMaxNodesInViewer() {
		return maxNodesInViewer;
	}

	public String getName() {
		return name;
	}

	public ModelNodeFilter getNodeFilter() {
		return nodeFilter;
	}

	public String getOptimalNodeAsString() {
		return optimalNodeAsString;
	}

	/**
	 * @return the output
	 */
	public DataHandle getOutput() {
		return output;
	}

	public ModelConfiguration getOutputConfig() {
		return outputConfig;
	}

	public ARXNode getOutputNode() {
		return outputNode;
	}

	public String getOutputNodeAsString() {
		return outputNodeAsString;
	}

	public String getPath() {
		return path;
	}

	public String getQuery() {
        return query;
    }

	/**
	 * @return the result
	 */
	public ARXResult getResult() {
		return result;
	}

	/**
	 * Returns the currently selected attribute
	 * 
	 * @return
	 */
	public String getSelectedAttribute() {
		return selectedAttribute;
	}

	public ARXNode getSelectedNode() {
		return selectedNode;
	}

	public char getSeparator() {
		return separator;
	}

	/**
	 * @return the snapshotSizeDataset
	 */
	public double getSnapshotSizeDataset() {
		return snapshotSizeDataset;
	}

	public double getSnapshotSizeSnapshot() {
		return snapshotSizeSnapshot;
	}

	public String getSubsetOrigin(){
        return this.subsetOrigin;
    }

	/**
	 * @return the suppressionString
	 */
	public String getSuppressionString() {
		return suppressionString;
	}

	public Map<String, ModelTClosenessCriterion> getTClosenessModel() {
		return tClosenessModel;
	}

	public long getTime() {
		return time;
	}

	public ModelViewConfig getViewConfig() {
        oldViewConfig = viewConfig.clone();
        return this.viewConfig;
    }

	public boolean isModified() {
		if (inputConfig.isModified()) {
			return true;
		}
		if ((outputConfig != null) && outputConfig.isModified()) {
			return true;
		}
		return modified;
	}

	public boolean isQuasiIdentifierSelected() {
		return (getInputConfig().getInput().getDefinition()
				.getAttributeType(getSelectedAttribute()) instanceof Hierarchy);
	}

	public boolean isSensitiveAttributeSelected() {
		return (getInputConfig().getInput().getDefinition()
				.getAttributeType(getSelectedAttribute()) == AttributeType.SENSITIVE_ATTRIBUTE);
	}

	public boolean isValidLatticeSize() {
		return getInputConfig().isValidLatticeSize(maxNodesInLattice);
	}

	public boolean isViewConfigChanged(){
        return (!oldViewConfig.equals(viewConfig));
    }

	public void reset() {
		// TODO: Need to reset more fields
		resetCriteria();
		inputConfig = new ModelConfiguration();
		outputConfig = null;
		output = null;
		result = null;
	}

	public void resetAttributePair() {
		if (pair == null)
			pair = new String[] { null, null };
		pair[0] = null;
		pair[1] = null;
	}

	public void resetCriteria() {
		
		if (inputConfig==null || inputConfig.getInput()==null) return;
		
		kAnonymityModel = new ModelKAnonymityCriterion();
		dPresenceModel = new ModelDPresenceCriterion();
		lDiversityModel.clear();
		tClosenessModel.clear();
		DataHandle handle = inputConfig.getInput().getHandle();
		for (int col = 0; col < handle.getNumColumns(); col++) {
			String attribute = handle.getAttributeName(col);
			lDiversityModel.put(attribute, new ModelLDiversityCriterion(
					attribute));
			tClosenessModel.put(attribute, new ModelTClosenessCriterion(
					attribute));
		}
	}

	public void setAnonymizer(final ARXAnonymizer anonymizer) {
		setModified();
		this.anonymizer = anonymizer;
	}

	public void setClipboard(final HashSet<ARXNode> set) {
		setModified();
		clipboard = set;
	}

	public void setDescription(final String description) {
		this.description = description;
		setModified();
	}

	public void setGroups(int[] groups) {
		this.groups = groups;
	}

	/**
	 * @param historySize
	 *            the historySize to set
	 */
	public void setHistorySize(final int historySize) {
		this.historySize = historySize;
		setModified();
	}

	public void setInitialNodesInViewer(final int val) {
		initialNodesInViewer = val;
		setModified();
	}

	public void setInputBytes(final long inputBytes) {
		setModified();
		this.inputBytes = inputBytes;
	}

	public void setInputConfig(final ModelConfiguration config) {
		inputConfig = config;
	}

	public void setMaxNodesInLattice(final int maxNodesInLattice) {
		this.maxNodesInLattice = maxNodesInLattice;
		setModified();
	}

	public void setMaxNodesInViewer(final int maxNodesInViewer) {
		this.maxNodesInViewer = maxNodesInViewer;
		setModified();
	}

	private void setModified() {
		modified = true;
	}

	public void setName(final String name) {
		this.name = name;
		setModified();
	}

	public void setNodeFilter(final ModelNodeFilter filter) {
		nodeFilter = filter;
		setModified();
	}

	/**
	 * @param output
	 *            the output to set
	 */
	public void setOutput(final DataHandle output, final ARXNode node) {
		this.output = output;
		this.outputNode = node;
		if (node != null) {
			outputNodeAsString = Arrays.toString(node.getTransformation());
		}
		setModified();
	}
	public void setOutputConfig(final ModelConfiguration config) {
		outputConfig = config;
	}
	public void setPath(final String path) {
		this.path = path;
	}
	public void setQuery(String query){
        this.query = query;
    }

	/**
	 * @param result
	 *            the result to set
	 */
	public void setResult(final ARXResult result) {
		this.result = result;
		if ((result != null) && (result.getGlobalOptimum() != null)) {
			optimalNodeAsString = Arrays.toString(result.getGlobalOptimum()
					.getTransformation());
		}
		setModified();
	}

	public void setSaved() {
		modified = false;
	}

	public void setSelectedAttribute(final String attribute) {
		selectedAttribute = attribute;

		if (pair == null)
			pair = new String[] { null, null };
		if (pair[0] == null) {
			pair[0] = attribute;
			pair[1] = null;
		} else if (pair[1] == null) {
			pair[1] = attribute;
		} else {
			pair[0] = pair[1];
			pair[1] = attribute;
		}

		setModified();
	}

	public void setSelectedNode(final ARXNode node) {
		selectedNode = node;
		setModified();
	}

	public void setSeparator(final char separator) {
		this.separator = separator;
	}

    /**
	 * @param snapshotSizeDataset
	 *            the snapshotSizeDataset to set
	 */
	public void setSnapshotSizeDataset(final double snapshotSize) {
		snapshotSizeDataset = snapshotSize;
		setModified();
	}
    
    public void setSnapshotSizeSnapshot(final double snapshotSize) {
		setModified();
		snapshotSizeSnapshot = snapshotSize;
	}
    
    public void setSubsetManual(){
        if (!this.subsetOrigin.endsWith("manual")) {
            this.subsetOrigin += " + manual";
        }
    }
    
    public void setSubsetOrigin(String origin){
        this.subsetOrigin = origin;
    }
    
    /**
	 * @param suppressionString
	 *            the suppressionString to set
	 */
	public void setSuppressionString(final String suppressionString) {
		this.suppressionString = suppressionString;
		setModified();
	}

    public void setTime(final long time) {
		this.time = time;
	}
    
    public void setUnmodified() {
		modified = false;
		inputConfig.setUnmodified();
		if (outputConfig != null) {
			outputConfig.setUnmodified();
		}
	}

    public void setViewConfig(ModelViewConfig viewConfig) {
        this.viewConfig = viewConfig;
    }
}<|MERGE_RESOLUTION|>--- conflicted
+++ resolved
@@ -87,10 +87,11 @@
     private String                                subsetOrigin         = "All"; //$NON-NLS-1$
     private ModelViewConfig                       viewConfig           = new ModelViewConfig();
     private ModelViewConfig                       oldViewConfig        = viewConfig.clone();
-<<<<<<< HEAD
-
-    private boolean                               showVisualization    = true;
+
+    private Boolean                               showVisualization    = true;
     private int                                   hideVisualizationAt  = 5000000;
+
+    private boolean                               debugEnabled         = false;
 
     private ModelJdbc jdbc = new ModelJdbc();
 
@@ -102,14 +103,6 @@
 
     }
 
-=======
-    
-    private Boolean                               showVisualization    = true;
-    private int                                   hideVisualizationAt  = 5000000;
-    
-    private boolean                               debugEnabled         = false;
-    
->>>>>>> 21b0b816
 	public Model(final String name, final String description) {
 		this.name = name;
 		this.description = description;
