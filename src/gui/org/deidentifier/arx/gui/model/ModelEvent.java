/*
 * ARX: Powerful Data Anonymization
 * Copyright 2012 - 2017 Fabian Prasser, Florian Kohlmayer and contributors
 * 
 * Licensed under the Apache License, Version 2.0 (the "License");
 * you may not use this file except in compliance with the License.
 * You may obtain a copy of the License at
 * 
 * http://www.apache.org/licenses/LICENSE-2.0
 * 
 * Unless required by applicable law or agreed to in writing, software
 * distributed under the License is distributed on an "AS IS" BASIS,
 * WITHOUT WARRANTIES OR CONDITIONS OF ANY KIND, either express or implied.
 * See the License for the specific language governing permissions and
 * limitations under the License.
 */

package org.deidentifier.arx.gui.model;

/**
 * This class implements an event for model changes.
 *
 * @author Fabian Prasser
 */
public class ModelEvent {
    
    /**
     * The part of the model that has changed.
     *
     * @author Fabian Prasser
     */
    public static enum ModelPart {
        
        /**  SELECTED_ATTRIBUTE */
        SELECTED_ATTRIBUTE,
        
        /**  INPUT */
        INPUT,
        
        /**  OUTPUT */
        OUTPUT,
        
        /**  ATTRIBUTE_TYPE */
        ATTRIBUTE_TYPE,
        
        /**  RESULT */
        RESULT,
        
        /**  DATA_TYPE */
        DATA_TYPE,
        
        /**  ALGORITHM */
        ALGORITHM,
        
        /**  METRIC */
        METRIC,
        
        /**  MAX_OUTLIERS */
        MAX_OUTLIERS,
        
        /**  FILTER */
        FILTER,
        
        /**  SELECTED_NODE */
        SELECTED_NODE,
        
        /**  MODEL */
        MODEL,
        
        /**  CLIPBOARD */
        CLIPBOARD,
        
        /**  HIERARCHY */
        HIERARCHY,
        
        /**  CRITERION_DEFINITION */
        CRITERION_DEFINITION,
        
        /**  RESEARCH_SUBSET */
        RESEARCH_SUBSET,
        
        /**  SELECTED_VIEW_CONFIG */
        SELECTED_VIEW_CONFIG,
        
        /**  SELECTED_UTILITY_VISUALIZATION */
        SELECTED_UTILITY_VISUALIZATION,
        
        /**  ATTRIBUTE_VALUE */
        ATTRIBUTE_VALUE,

        /**  SELECTED_PERSPECTIVE */
        SELECTED_PERSPECTIVE,

        /**  POPULATION_MODEL */
        POPULATION_MODEL,

        /**  SELECTED_RISK_VISUALIZATION */
        SELECTED_RISK_VISUALIZATION,
        
        /**  SELECTED_QUASI_IDENTIFIERS */
        SELECTED_QUASI_IDENTIFIERS,

        /**  EXPAND */
        EXPAND,

        /**  CLASSIFICATION_CONFIGURATION */
        CLASSIFICATION_CONFIGURATION,
        
        /** RISK THRESHOLDS*/
        RISK_THRESHOLD_MAIN,
        
        /** RISK THRESHOLD*/
        RISK_THRESHOLD_DERIVED,
        
        /** G/S FACTOR*/
        GS_FACTOR,
        
        /** ATTRIBUTE WEIGHT*/
        ATTRIBUTE_WEIGHT,
        
        /** COST/BENEFIT MODEL*/
        COST_BENEFIT_MODEL,
        
<<<<<<< HEAD
        /** SELECTED_CLASS_VALUE */
        SELECTED_CLASS_VALUE,
=======
        /** RESPONSE VARIABLES */
        RESPONSE_VARIABLES
>>>>>>> bd5296da
    }

    /** The part of the model that has changed. */
    public final ModelPart   part;
    
    /** The associated data, if any. */
    public final Object      data;
    
    /** The sender. */
    public final Object      source;

    /**
     * Creates a new instance.
     *
     * @param source
     * @param target
     * @param data
     */
    public ModelEvent(final Object source,
                      final ModelPart target,
                      final Object data) {
        this.part = target;
        this.data = data;
        this.source = source;
    }

    @Override
    public String toString() {
        String sourceLabel = "NULL"; //$NON-NLS-1$
        if (source != null) sourceLabel = source.getClass().getSimpleName()+"@" + source.hashCode(); //$NON-NLS-1$
        String dataLabel = "NULL"; //$NON-NLS-1$
        if (data != null) dataLabel = data.getClass().getSimpleName()+"@" + data.hashCode(); //$NON-NLS-1$
        return "[part=" + part + ", source=" + sourceLabel + ", data=" + dataLabel + "]"; //$NON-NLS-1$ //$NON-NLS-2$ //$NON-NLS-3$ //$NON-NLS-4$
    }
}<|MERGE_RESOLUTION|>--- conflicted
+++ resolved
@@ -121,13 +121,11 @@
         /** COST/BENEFIT MODEL*/
         COST_BENEFIT_MODEL,
         
-<<<<<<< HEAD
         /** SELECTED_CLASS_VALUE */
         SELECTED_CLASS_VALUE,
-=======
+
         /** RESPONSE VARIABLES */
         RESPONSE_VARIABLES
->>>>>>> bd5296da
     }
 
     /** The part of the model that has changed. */
