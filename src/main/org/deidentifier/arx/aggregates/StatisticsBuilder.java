/*
 * ARX: Powerful Data Anonymization
 * Copyright 2012 - 2017 Fabian Prasser, Florian Kohlmayer and contributors
 * 
 * Licensed under the Apache License, Version 2.0 (the "License");
 * you may not use this file except in compliance with the License.
 * You may obtain a copy of the License at
 * 
 * http://www.apache.org/licenses/LICENSE-2.0
 * 
 * Unless required by applicable law or agreed to in writing, software
 * distributed under the License is distributed on an "AS IS" BASIS,
 * WITHOUT WARRANTIES OR CONDITIONS OF ANY KIND, either express or implied.
 * See the License for the specific language governing permissions and
 * limitations under the License.
 */

package org.deidentifier.arx.aggregates;

import java.text.ParseException;
import java.util.ArrayList;
import java.util.Comparator;
import java.util.Date;
import java.util.HashMap;
import java.util.HashSet;
import java.util.Iterator;
import java.util.List;
import java.util.Map;
import java.util.Set;

import org.apache.commons.math3.stat.descriptive.DescriptiveStatistics;
import org.apache.commons.math3.stat.descriptive.moment.GeometricMean;
<<<<<<< HEAD
import org.deidentifier.arx.ARXClassificationConfiguration;
import org.deidentifier.arx.ARXFeatureScaling;
=======
import org.deidentifier.arx.ARXConfiguration;
import org.deidentifier.arx.ARXLogisticRegressionConfiguration;
import org.deidentifier.arx.DataHandle;
>>>>>>> fd14d576
import org.deidentifier.arx.DataHandleInternal;
import org.deidentifier.arx.DataHandleInternal.InterruptHandler;
import org.deidentifier.arx.DataScale;
import org.deidentifier.arx.DataType;
import org.deidentifier.arx.DataType.ARXString;
import org.deidentifier.arx.DataType.DataTypeWithRatioScale;
import org.deidentifier.arx.aggregates.StatisticsContingencyTable.Entry;
import org.deidentifier.arx.aggregates.StatisticsSummary.StatisticsSummaryOrdinal;
import org.deidentifier.arx.common.Groupify;
import org.deidentifier.arx.common.Groupify.Group;
import org.deidentifier.arx.common.TupleWrapper;
import org.deidentifier.arx.common.WrappedBoolean;
import org.deidentifier.arx.common.WrappedInteger;
import org.deidentifier.arx.exceptions.ComputationInterruptedException;

import cern.colt.GenericSorting;
import cern.colt.Swapper;
import cern.colt.function.IntComparator;

/**
 * A class offering basic descriptive statistics about data handles.
 *
 * @author Fabian Prasser
 */
public class StatisticsBuilder {

    /** The handle. */
    private DataHandleInternal      handle;

    /** The stop flag. */
    private volatile WrappedBoolean interrupt = new WrappedBoolean(false);

    /** Model */
    private final WrappedInteger    progress  = new WrappedInteger();

    /**
     * Creates a new instance.
     *
     * @param handle
     */
    public StatisticsBuilder(DataHandleInternal handle) {
        this.handle = handle;
    }
    
    /**
     * Creates a new set of statistics for the given classification task
     * @param clazz - The class attribute
     * @param config - The configuration
     * @throws ParseException
     */
    public StatisticsClassification getClassificationPerformance(String clazz, ARXClassificationConfiguration config) throws ParseException {
        return getClassificationPerformance(new String[] {}, clazz, config);
    }

    /**
     * Creates a new set of statistics for the given classification task
     * @param features - The feature attributes
     * @param clazz - The class attributes
     * @param config - The configuration
     * @throws ParseException
     */
    public StatisticsClassification getClassificationPerformance(String[] features,
                                                                 String clazz,
                                                                 ARXClassificationConfiguration config) throws ParseException {
    
        // Return
        return getClassificationPerformance(features, clazz, config, null);
    }
    
    /**
     * Creates a new set of statistics for the given classification task
     * @param features - The feature attributes
     * @param clazz - The class attributes
     * @param config - The configuration
     * @param scaling - Feature scaling
     * @throws ParseException
     */
    public StatisticsClassification getClassificationPerformance(String[] features,
                                                                 String clazz,
                                                                 ARXClassificationConfiguration config,
                                                                 ARXFeatureScaling scaling) throws ParseException {
    
        // Reset stop flag
        interrupt.value = false;
        progress.value = 0;
        
        // Return
        return new StatisticsClassification(handle.getAssociatedInput(), 
                                            handle, 
                                            features, 
                                            clazz, 
                                            config, 
                                            scaling,
                                            interrupt, 
                                            progress);
    }
    
    /**
     * Returns a contingency table for the given columns.
     *
     * @param column1 The first column
     * @param orderFromDefinition1 Indicates whether the order that should be assumed for string data items
     *            can (and should) be derived from the hierarchy provided in the data
     *            definition (if any)
     * @param column2 The second column
     * @param orderFromDefinition2 Indicates whether the order that should be assumed for string data items
     *            can (and should) be derived from the hierarchy provided in the data
     *            definition (if any)
     * @return
     */
    public StatisticsContingencyTable getContingencyTable(int column1, boolean orderFromDefinition1,
                                                          int column2, boolean orderFromDefinition2) {
        
        return getContingencyTable(column1, getHierarchy(column1, orderFromDefinition1),
                                   column2, getHierarchy(column2, orderFromDefinition2));
    }
    
    /**
     * Returns a contingency table for the given columns. This method assumes that the
     * order of string data items will be derived from the hierarchies provided
     * in the data definition (if any)
     * 
     * @param column1 The first column
     * @param column2 The second column
     * @return
     */
    public StatisticsContingencyTable getContingencyTable(int column1, int column2) {
        return getContingencyTable(column1, true, column2, true);
    }
    
    /**
     * Returns a contingency table for the given columns.
     *
     * @param column1 The first column
     * @param size1 The maximal size in this dimension
     * @param orderFromDefinition1 Indicates whether the order that should be assumed for string data items
     *            can (and should) be derived from the hierarchy provided in the data
     *            definition (if any)
     * @param column2 The second column
     * @param size2 The maximal size in this dimension
     * @param orderFromDefinition2 Indicates whether the order that should be assumed for string data items
     *            can (and should) be derived from the hierarchy provided in the data
     *            definition (if any)
     * @return
     */
    public StatisticsContingencyTable getContingencyTable(int column1,
                                                          int size1,
                                                          boolean orderFromDefinition1,
                                                          int column2,
                                                          int size2,
                                                          boolean orderFromDefinition2) {
        
        return getContingencyTable(column1, size1, getHierarchy(column1, orderFromDefinition1),
                                   column2, size2, getHierarchy(column2, orderFromDefinition2));
    }
    
    /**
     * Returns a contingency table for the given columns. This method assumes that the
     * order of string data items can (and should) be derived from the hierarchies provided
     * in the data definition (if any)
     * 
     * @param column1 The first column
     * @param size1 The maximal size in this dimension
     * @param column2 The second column
     * @param size2 The maximal size in this dimension
     * @return
     */
    public StatisticsContingencyTable getContingencyTable(int column1,
                                                          int size1,
                                                          int column2,
                                                          int size2) {
        return getContingencyTable(column1, size1, true, column2, size2, true);
    }
    
    /**
     * Returns a contingency table for the given columns. The order for string data items is derived
     * from the provided hierarchies
     * 
     * @param column1 The first column
     * @param size1 The maximal size in this dimension
     * @param hierarchy1 The hierarchy for the first column, may be null
     * @param column2 The second column
     * @param size2 The maximal size in this dimension
     * @param hierarchy2 The hierarchy for the second column, may be null
     * @return
     */
    public StatisticsContingencyTable getContingencyTable(int column1,
                                                          int size1,
                                                          String[][] hierarchy1,
                                                          int column2,
                                                          int size2,
                                                          String[][] hierarchy2) {
        
        // Reset stop flag
        interrupt.value = false;
        
        // Check
        if (size1 <= 0 || size2 <= 0) {
            throw new IllegalArgumentException("Size must be > 0");
        }
        
        // Obtain default table
        StatisticsContingencyTable table = getContingencyTable(column1,
                                                               hierarchy1,
                                                               column2,
                                                               hierarchy2);
        
        // Check if suitable
        if (table.values1.length <= size1 &&
            table.values2.length <= size2) {
            return table;
        }
        
        // Init
        String[] values1;
        String[] values2;
        double factor1;
        double factor2;
        
        // Compute factors and values
        if (table.values1.length > size1) {
            factor1 = (double) size1 / (double) table.values1.length;
            values1 = getScaledValues(table.values1, size1);
        } else {
            factor1 = 1;
            values1 = table.values1;
        }
        if (table.values2.length > size2) {
            factor2 = (double) size2 / (double) table.values2.length;
            values2 = getScaledValues(table.values2, size2);
        } else {
            factor2 = 1;
            values2 = table.values2;
        }
        
        // Create entry set
        final Map<Entry, Double> entries = new HashMap<Entry, Double>();
        Iterator<Entry> iter = table.iterator;
        double max = 0d;
        while (iter.hasNext()) {
            checkInterrupt();
            Entry old = iter.next();
            int index1 = (int) Math.round((double) old.value1 * factor1);
            int index2 = (int) Math.round((double) old.value2 * factor2);
            index1 = index1 < size1 ? index1 : size1 - 1;
            index2 = index2 < size2 ? index2 : size2 - 1;
            Entry entry = new Entry(index1, index2);
            Double previous = entries.get(entry);
            double value = previous != null ? previous + old.frequency : old.frequency;
            max = Math.max(value, max);
            entries.put(entry, value);
        }
        
        // Create iterator
        final Iterator<Entry> internal = entries.keySet().iterator();
        final Iterator<Entry> iterator = new Iterator<Entry>() {
            
            private Map<Entry, Double> _entries  = entries;
            private Iterator<Entry>    _internal = internal;
            
            @Override
            public boolean hasNext() {
                
                if (_internal == null) return false;
                boolean result = _internal.hasNext();
                
                // Try to release resources as early as possible
                if (!result) {
                    _internal = null;
                    _entries = null;
                }
                return result;
            }
            
            @Override
            public Entry next() {
                if (_internal == null) return null;
                Entry e = _internal.next();
                e.frequency = _entries.get(e);
                return e;
            }
            
            @Override
            public void remove() {
                throw new UnsupportedOperationException();
            }
        };
        
        // Result result
        return new StatisticsContingencyTable(values1, values2, table.count, max, iterator);
    }
    
    /**
     * Returns a contingency table for the given columns. The order for string data items is derived
     * from the provided hierarchies
     * 
     * @param column1 The first column
     * @param hierarchy1 The hierarchy for the first column, may be null
     * @param column2 The second column
     * @param hierarchy2 The hierarchy for the second column, may be null
     * @return
     */
    public StatisticsContingencyTable getContingencyTable(int column1,
                                                          String[][] hierarchy1,
                                                          int column2,
                                                          String[][] hierarchy2) {
        
        // Reset stop flag
        interrupt.value = false;
        
        // Init
        String[] values1 = getDistinctValuesOrdered(column1, hierarchy1);
        String[] values2 = getDistinctValuesOrdered(column2, hierarchy2);
        
        // Create maps of indexes
        Map<String, Integer> indexes1 = new HashMap<String, Integer>();
        for (int i = 0; i < values1.length; i++) {
            checkInterrupt();
            indexes1.put(values1[i], i);
        }
        Map<String, Integer> indexes2 = new HashMap<String, Integer>();
        for (int i = 0; i < values2.length; i++) {
            checkInterrupt();
            indexes2.put(values2[i], i);
        }
        
        // Create entry set
        int max = Integer.MIN_VALUE;
        final Map<Entry, Integer> entries = new HashMap<Entry, Integer>();
        for (int row = 0; row < handle.getNumRows(); row++) {
            checkInterrupt();
            int index1 = indexes1.get(handle.getValue(row, column1));
            int index2 = indexes2.get(handle.getValue(row, column2));
            Entry entry = new Entry(index1, index2);
            Integer previous = entries.get(entry);
            int value = previous != null ? previous + 1 : 1;
            max = Math.max(max, value);
            entries.put(entry, value);
        }
        
        // Create iterator
        final int count = handle.getNumRows();
        final Iterator<Entry> internal = entries.keySet().iterator();
        final Iterator<Entry> iterator = new Iterator<Entry>() {
            
            private Map<Entry, Integer> _entries  = entries;
            private Iterator<Entry>     _internal = internal;
            
            @Override
            public boolean hasNext() {
                
                if (_internal == null) return false;
                boolean result = _internal.hasNext();
                
                // Try to release resources as early as possible
                if (!result) {
                    _internal = null;
                    _entries = null;
                }
                return result;
            }
            
            @Override
            public Entry next() {
                if (_internal == null) return null;
                Entry e = _internal.next();
                e.frequency = (double) _entries.get(e) / (double) count;
                return e;
            }
            
            @Override
            public void remove() {
                throw new UnsupportedOperationException();
            }
        };
        
        // Result result
        return new StatisticsContingencyTable(values1, values2, count, (double) max / (double) count, iterator);
    }
    
    /**
     * Returns the distinct set of data items from the given column.
     *
     * @param column The column
     * @return
     */
    public String[] getDistinctValues(int column) {
        return this.handle.getDistinctValues(column, new InterruptHandler() {
            @Override
            public void checkInterrupt() {
                StatisticsBuilder.this.checkInterrupt();
            }
        });
    }
    
    /**
     * Returns an ordered list of the distinct set of data items from the given column. This method assumes
     * that the order of string data items can (and should) be derived from the hierarchy provided in the
     * data definition (if any)
     * 
     * @param column The column
     * @return
     */
    public String[] getDistinctValuesOrdered(int column) {
        return this.getDistinctValuesOrdered(column, true);
    }

    /**
     * Returns an ordered list of the distinct set of data items from the given column.
     *
     * @param column The column
     * @param orderFromDefinition Indicates whether the order that should be assumed for string data
     *            items can (and should) be derived from the hierarchy provided in the
     *            data definition (if any)
     * @return
     */
    public String[] getDistinctValuesOrdered(int column, boolean orderFromDefinition) {
        return getDistinctValuesOrdered(column, getHierarchy(column, orderFromDefinition));
    }
    
    /**
     * Returns an ordered list of the distinct set of data items from the given column. This method assumes
     * that the order of string data items can (and should) be derived from the provided hierarchy
     * 
     * @param column The column
     * @param hierarchy The hierarchy, may be null
     * @return
     */
    public String[] getDistinctValuesOrdered(int column, String[][] hierarchy) {
        
        // Reset stop flag
        interrupt.value = false;
        
        // Obtain list and data type
        final String[] list = getDistinctValues(column);
        final String attribute = handle.getAttributeName(column);
        final DataType<?> datatype = handle.getDataType(attribute);
        final int level = handle.getGeneralization(attribute);
        
        // Sort by data type
        if (hierarchy == null || level == 0) {
            sort(list, datatype);
            // Sort by hierarchy and data type
        } else {
            // Build order directly from the hierarchy
            final Map<String, Integer> order = new HashMap<String, Integer>();
            int max = 0; // The order to use for the suppression string
            
            // Create base order
            Set<String> baseSet = new HashSet<String>();
            DataType<?> baseType = handle.getBaseDataType(attribute);
            for (int i = 0; i < hierarchy.length; i++) {
                String element = hierarchy[i][0];
                checkInterrupt();
                // Make sure that only elements from the hierarchy
                // are added that are included in the data
                // TODO: Calling isValid is only a work-around
                if (baseType.isValid(element)) baseSet.add(element);
            }
            String[] baseArray = baseSet.toArray(new String[baseSet.size()]);
            sort(baseArray, handle.getBaseDataType(attribute));
            Map<String, Integer> baseOrder = new HashMap<String, Integer>();
            for (int i = 0; i < baseArray.length; i++) {
                checkInterrupt();
                baseOrder.put(baseArray[i], i);
            }
            
            // Handle optimized handles
            int lower = handle.isOptimized() ? 0 : level;
            int upper = handle.isOptimized() ? hierarchy[0].length: level + 1;
            
            // Build higher level order from base order
            for (int i = 0; i < hierarchy.length; i++) {
                checkInterrupt();
                
                for (int j = lower; j < upper; j++) {
                    if (!order.containsKey(hierarchy[i][j])) {
                        Integer position = baseOrder.get(hierarchy[i][0]);
                        if (position != null) {
                            order.put(hierarchy[i][j], position);
                            max = Math.max(position, max) + 1;
                        }
                    }
                }
            }
            
            // Add suppression string
            order.put(DataType.ANY_VALUE, max);
            
            // Sort
            sort(list, order);
        }
        
        // Done
        return list;
    }
    
    /**
     * Returns statistics about the equivalence classes.
     *
     * @return
     */
    public StatisticsEquivalenceClasses getEquivalenceClassStatistics() {

        // Reset stop flag
        interrupt.value = false;

        // Prepare
        Set<String> attributes = handle.getDefinition().getQuasiIdentifyingAttributes();
        final int[] indices = new int[attributes.size()];
        int index = 0;
        for (int column = 0; column < handle.getNumColumns(); column++) {
            if (attributes.contains(handle.getAttributeName(column))) {
                indices[index++] = column;
            }
        }

        // Calculate equivalence classes
        int capacity = handle.getNumRows() / 10;
        capacity = capacity > 10 ? capacity : 10;
        Groupify<TupleWrapper> map = new Groupify<TupleWrapper>(capacity);
        int numRows = handle.getNumRows();
        for (int row = 0; row < numRows; row++) {

            TupleWrapper tuple = new TupleWrapper(handle, indices, row, false);
            map.add(tuple);
            checkInterrupt();
        }

        // Now compute the following values
        double averageEquivalenceClassSize = 0d;
        double averageEquivalenceClassSizeIncludingOutliers = 0d;
        int maximalEquivalenceClassSize = Integer.MIN_VALUE;
        int maximalEquivalenceClassSizeIncludingOutliers = Integer.MIN_VALUE;
        int minimalEquivalenceClassSize = Integer.MAX_VALUE;
        int minimalEquivalenceClassSizeIncludingOutliers = Integer.MAX_VALUE;
        int numberOfEquivalenceClasses = 0;
        int numberOfEquivalenceClassesIncludingOutliers = map.size();
        int numberOfTuples = 0;
        int numberOfOutlyingTuples = 0;
         
        // Let's do it
        boolean containsOutliers = false;
        Group<TupleWrapper> element = map.first();
        while (element != null) {
            
            checkInterrupt();
            maximalEquivalenceClassSizeIncludingOutliers = Math.max(element.getCount(), maximalEquivalenceClassSizeIncludingOutliers);
            minimalEquivalenceClassSizeIncludingOutliers = Math.min(element.getCount(), minimalEquivalenceClassSizeIncludingOutliers);
            averageEquivalenceClassSizeIncludingOutliers += element.getCount();
            numberOfTuples += element.getCount();
            
            if (!element.getElement().isOutlier()) {
                
                maximalEquivalenceClassSize = Math.max(element.getCount(), maximalEquivalenceClassSize);
                minimalEquivalenceClassSize = Math.min(element.getCount(), minimalEquivalenceClassSize);
                averageEquivalenceClassSize += element.getCount();
                
            } else {
                
                containsOutliers = true;
                // All suppressed records will collapse into a single group, so we can use the "=" assignment operator here
                numberOfOutlyingTuples = element.getCount();
            }
            
            element = element.next();
        }
        
        numberOfEquivalenceClasses = numberOfEquivalenceClassesIncludingOutliers;
        if (containsOutliers) {
            numberOfEquivalenceClasses -= 1;
        }
        
        averageEquivalenceClassSize /= (double)numberOfEquivalenceClasses;
        averageEquivalenceClassSizeIncludingOutliers /= (double)numberOfEquivalenceClassesIncludingOutliers;
        
        // Fix corner cases
        if (numberOfEquivalenceClasses == 0) {
            averageEquivalenceClassSize = 0;
            maximalEquivalenceClassSize = 0;
            minimalEquivalenceClassSize = 0;
        }

        // And return
        return new StatisticsEquivalenceClasses(averageEquivalenceClassSize,
                                                averageEquivalenceClassSizeIncludingOutliers,
                                                maximalEquivalenceClassSize,
                                                maximalEquivalenceClassSizeIncludingOutliers,
                                                minimalEquivalenceClassSize,
                                                minimalEquivalenceClassSizeIncludingOutliers,
                                                numberOfEquivalenceClasses,
                                                numberOfEquivalenceClassesIncludingOutliers,
                                                numberOfTuples,
                                                numberOfOutlyingTuples);
    }
    
    /**
     * Returns a frequency distribution for the values in the given column. This method assumes that the
     * order of string data items can (and should) be derived from the hierarchy provided in the data
     * definition (if any)
     * 
     * @param column The column
     * @return
     */
    public StatisticsFrequencyDistribution getFrequencyDistribution(int column) {
        return getFrequencyDistribution(column, true);
    }

    /**
     * Returns a frequency distribution for the values in the given column.
     *
     * @param column The column
     * @param orderFromDefinition Indicates whether the order that should be assumed for string data items
     *            can (and should) be derived from the hierarchy provided in the data
     *            definition (if any)
     * @return
     */
    public StatisticsFrequencyDistribution getFrequencyDistribution(int column, boolean orderFromDefinition) {
        return getFrequencyDistribution(column, getHierarchy(column, orderFromDefinition));
    }

    /**
     * Returns a frequency distribution for the values in the given column. The order for string data items
     * is derived from the provided hierarchy
     * 
     * @param column The column
     * @param hierarchy The hierarchy, may be null
     * @return
     */
    public StatisticsFrequencyDistribution getFrequencyDistribution(int column, String[][] hierarchy) {

        // Reset stop flag
        interrupt.value = false;
        
        // Init
        String[] values = getDistinctValuesOrdered(column, hierarchy);
        double[] frequencies = new double[values.length];
        
        // Create map of indexes
        Map<String, Integer> indexes = new HashMap<String, Integer>();
        for (int i = 0; i < values.length; i++) {
            checkInterrupt();
            indexes.put(values[i], i);
        }
        
        // Count frequencies
        for (int row = 0; row < handle.getNumRows(); row++) {
            checkInterrupt();
            String value = handle.getValue(row, column);
            frequencies[indexes.get(value)]++;
        }
        
        // Divide by count
        int count = handle.getNumRows();
        for (int i = 0; i < frequencies.length; i++) {
            checkInterrupt();
            frequencies[i] /= (double) count;
        }
        
        // Return
        return new StatisticsFrequencyDistribution(values, frequencies, count);
    }

    /**
     * 
     * Returns an interruptible instance of this object.
     *
     * @return
     */
    public StatisticsBuilderInterruptible getInterruptibleInstance() {
        return new StatisticsBuilderInterruptible(handle);
    }

    /**
     * Returns data quality according to various models.
     * 
     * @return
     */
    public StatisticsQuality getQualityStatistics() {
        
        // Build and return
        return getQualityStatistics(this.handle.getHandle());
    }

    /**
     * Returns data quality according to various models. This is a special variant of 
     * the method supporting arbitrary user-defined outputs.
     * 
     * @param output
     * @return
     */
    public StatisticsQuality getQualityStatistics(DataHandle output) {

        // Reset stop flag
        interrupt.value = false;
        progress.value = 0;

        // Prepare
        DataHandleInternal input = this.handle.getAssociatedInput();
        ARXConfiguration config = this.handle.getConfiguration();
        
        // Very basic check        
        if (output.getNumRows() != input.getNumRows() ||
            output.getNumColumns() != input.getNumColumns()) {
            throw new IllegalArgumentException("Input and output do not match");
        }

        // Build and return
        return new StatisticsQuality(input.getHandle(), output, config, interrupt, progress);
    }
    
    /**
     * Returns summary statistics for all attributes.
     * 
     * @param listwiseDeletion A flag enabling list-wise deletion
     * @return
     */
    @SuppressWarnings({ "unchecked", "rawtypes" })
    public <T> Map<String, StatisticsSummary<?>> getSummaryStatistics(boolean listwiseDeletion) {

        // Reset stop flag
        interrupt.value = false;
        
        Map<String, DescriptiveStatistics> statistics = new HashMap<String, DescriptiveStatistics>();
        Map<String, StatisticsSummaryOrdinal> ordinal = new HashMap<String, StatisticsSummaryOrdinal>();
        Map<String, DataScale> scales = new HashMap<String, DataScale>();
        Map<String, GeometricMean> geomean = new HashMap<String, GeometricMean>();
        
        // Detect scales
        for (int col = 0; col < handle.getNumColumns(); col++) {
            
            // Meta
            String attribute = handle.getAttributeName(col);
            DataType<?> type = handle.getDataType(attribute);
            
            // Scale
            DataScale scale = type.getDescription().getScale();
            
            // Try to replace nominal scale with ordinal scale based on base data type
            if (scale == DataScale.NOMINAL && handle.getGeneralization(attribute) != 0) {
                if (!(handle.getBaseDataType(attribute) instanceof ARXString) &&
                    getHierarchy(col, true) != null) {
                    scale = DataScale.ORDINAL;
                }
            }
            
            // Store
            scales.put(attribute, scale);
            statistics.put(attribute, new DescriptiveStatistics());
            geomean.put(attribute, new GeometricMean());
            ordinal.put(attribute, getSummaryStatisticsOrdinal(handle.getGeneralization(attribute),
                                                               handle.getDataType(attribute),
                                                               handle.getBaseDataType(attribute),
                                                               getHierarchy(col, true)));
        }
        
        // Compute summary statistics
        for (int row = 0; row < handle.getNumRows(); row++) {
            
            // Check, if we should include this row
            boolean include = true;
            if (listwiseDeletion) {
                for (int col = 0; col < handle.getNumColumns(); col++) {
                    if (handle.isOutlier(row) || DataType.isNull(handle.getValue(row, col))) {
                        include = false;
                        break;
                    }
                }
            }
            
            // Check
            checkInterrupt();
            
            // If yes, add
            if (include) {
                
                // For each column
                for (int col = 0; col < handle.getNumColumns(); col++) {
                    
                    // Meta
                    String value = handle.getValue(row, col);
                    String attribute = handle.getAttributeName(col);
                    DataType<?> type = handle.getDataType(attribute);
                    
                    // Analyze
                    if (!DataType.isAny(value) && !DataType.isNull(value)) {
                        ordinal.get(attribute).addValue(value);
                        if (type instanceof DataTypeWithRatioScale) {
                            double doubleValue = ((DataTypeWithRatioScale) type).toDouble(type.parse(value));
                            statistics.get(attribute).addValue(doubleValue);
                            geomean.get(attribute).increment(doubleValue + 1d);
                        }
                    }
                }
            }
        }
        
        // Convert
        Map<String, StatisticsSummary<?>> result = new HashMap<String, StatisticsSummary<?>>();
        for (int col = 0; col < handle.getNumColumns(); col++) {
            
            // Check
            checkInterrupt();
            
            // Depending on scale
            String attribute = handle.getAttributeName(col);
            DataScale scale = scales.get(attribute);
            DataType<T> type = (DataType<T>) handle.getDataType(attribute);
            ordinal.get(attribute).analyze();
            if (scale == DataScale.NOMINAL) {
                StatisticsSummaryOrdinal stats = ordinal.get(attribute);
                result.put(attribute, new StatisticsSummary<T>(DataScale.NOMINAL,
                                                               stats.getNumberOfMeasures(),
                                                               stats.getDistinctNumberOfValues(),
                                                               stats.getMode(),
                                                               type.parse(stats.getMode())));
            } else if (scale == DataScale.ORDINAL) {
                StatisticsSummaryOrdinal stats = ordinal.get(attribute);
                result.put(attribute, new StatisticsSummary<T>(DataScale.ORDINAL,
                                                               stats.getNumberOfMeasures(),
                                                               stats.getDistinctNumberOfValues(),
                                                               stats.getMode(),
                                                               type.parse(stats.getMode()),
                                                               stats.getMedian(),
                                                               type.parse(stats.getMedian()),
                                                               stats.getMin(),
                                                               type.parse(stats.getMin()),
                                                               stats.getMax(),
                                                               type.parse(stats.getMax())));
            } else if (scale == DataScale.INTERVAL) {
                StatisticsSummaryOrdinal stats = ordinal.get(attribute);
                DescriptiveStatistics stats2 = statistics.get(attribute);
                boolean isPeriod = type.getDescription().getWrappedClass() == Date.class;
                
                // TODO: Something is wrong with commons math's kurtosis
                double kurtosis = stats2.getKurtosis();
                kurtosis = kurtosis < 0d ? Double.NaN : kurtosis;
                double range = stats2.getMax() - stats2.getMin();
                double stddev = Math.sqrt(stats2.getVariance());
                
                result.put(attribute, new StatisticsSummary<T>(DataScale.INTERVAL,
                                                               stats.getNumberOfMeasures(),
                                                               stats.getDistinctNumberOfValues(),
                                                               stats.getMode(),
                                                               type.parse(stats.getMode()),
                                                               stats.getMedian(),
                                                               type.parse(stats.getMedian()),
                                                               stats.getMin(),
                                                               type.parse(stats.getMin()),
                                                               stats.getMax(),
                                                               type.parse(stats.getMax()),
                                                               toString(type, stats2.getMean(), false, false),
                                                               toValue(type, stats2.getMean()),
                                                               stats2.getMean(),
                                                               toString(type, stats2.getVariance(), isPeriod, true),
                                                               toValue(type, stats2.getVariance()),
                                                               stats2.getVariance(),
                                                               toString(type, stats2.getPopulationVariance(), isPeriod, true),
                                                               toValue(type, stats2.getPopulationVariance()),
                                                               stats2.getPopulationVariance(),
                                                               toString(type, stddev, isPeriod, false),
                                                               toValue(type, stddev),
                                                               stddev,
                                                               toString(type, range, isPeriod, false),
                                                               toValue(type, range),
                                                               stats2.getMax() - stats2.getMin(),
                                                               toString(type, kurtosis, isPeriod, false),
                                                               toValue(type, kurtosis),
                                                               kurtosis));
            } else if (scale == DataScale.RATIO) {
                StatisticsSummaryOrdinal stats = ordinal.get(attribute);
                DescriptiveStatistics stats2 = statistics.get(attribute);
                GeometricMean geo = geomean.get(attribute);
                
                // TODO: Something is wrong with commons math's kurtosis
                double kurtosis = stats2.getKurtosis();
                kurtosis = kurtosis < 0d ? Double.NaN : kurtosis;
                double range = stats2.getMax() - stats2.getMin();
                double stddev = Math.sqrt(stats2.getVariance());
                
                result.put(attribute, new StatisticsSummary<T>(DataScale.RATIO,
                                                               stats.getNumberOfMeasures(),
                                                               stats.getDistinctNumberOfValues(),
                                                               stats.getMode(),
                                                               type.parse(stats.getMode()),
                                                               stats.getMedian(),
                                                               type.parse(stats.getMedian()),
                                                               stats.getMin(),
                                                               type.parse(stats.getMin()),
                                                               stats.getMax(),
                                                               type.parse(stats.getMax()),
                                                               toString(type, stats2.getMean(), false, false),
                                                               toValue(type, stats2.getMean()),
                                                               stats2.getMean(),
                                                               toString(type, stats2.getVariance(), false, false),
                                                               toValue(type, stats2.getVariance()),
                                                               stats2.getVariance(),
                                                               toString(type, stats2.getPopulationVariance(), false, false),
                                                               toValue(type, stats2.getPopulationVariance()),
                                                               stats2.getPopulationVariance(),
                                                               toString(type, stddev, false, false),
                                                               toValue(type, stddev),
                                                               stddev,
                                                               toString(type, range, false, false),
                                                               toValue(type, range),
                                                               range,
                                                               toString(type, kurtosis, false, false),
                                                               toValue(type, kurtosis),
                                                               kurtosis,
                                                               toString(type, geo.getResult() - 1d, false, false),
                                                               toValue(type, geo.getResult() - 1d),
                                                               stats2.getGeometricMean()));
            }
        }
        
        return result;
    }

    /**
     * Checks whether an interruption happened.
     */
    private void checkInterrupt() {
        if (interrupt.value) {
            throw new ComputationInterruptedException("Interrupted");
        }
    }
    
    /**
     * Returns the appropriate hierarchy, if any.
     *
     * @param column
     * @param orderFromDefinition
     * @return
     */
    private String[][] getHierarchy(int column, boolean orderFromDefinition) {
        
        // Init
        final String attribute = handle.getAttributeName(column);
        final String[][] hierarchy = handle.getDefinition().getHierarchy(attribute);
        final DataType<?> datatype = handle.getDataType(attribute);
        
        // Check if hierarchy available
        if (orderFromDefinition && datatype instanceof ARXString && hierarchy != null) {
            return hierarchy;
        } else {
            return null;
        }
    }
    
    /**
     * Scales the given string array.
     *
     * @param values
     * @param length The resulting length
     * @return
     */
    private String[] getScaledValues(String[] values, int length) {
        
        // Init
        AggregateFunction<String> function = AggregateFunction.forType(DataType.STRING).createSetFunction();
        double factor = (double) length / (double) values.length;
        String[] result = new String[length];
        
        // Aggregate
        int previous = 0;
        List<String> toAggregate = new ArrayList<String>();
        for (int i = 0; i < values.length; i++) {
            
            checkInterrupt();
            
            int index = (int) Math.round((double) i * factor);
            index = index < length ? index : length - 1;
            
            if (index != previous) {
                result[previous] = function.aggregate(toAggregate.toArray(new String[toAggregate.size()]));
                toAggregate.clear();
                previous = index;
            }
            toAggregate.add(values[i]);
        }
        
        result[length - 1] = function.aggregate(toAggregate.toArray(new String[toAggregate.size()]));
        return result;
    }
    
    /**
     * Returns a summary statistics object for the given attribute
     * @param generalization
     * @param dataType
     * @param baseDataType
     * @param hierarchy
     * @return
     */
    private <U, V> StatisticsSummaryOrdinal getSummaryStatisticsOrdinal(final int generalization,
                                                                        final DataType<U> dataType,
                                                                        final DataType<V> baseDataType,
                                                                        final String[][] hierarchy) {
        
        // TODO: It would be cleaner to return an ARXOrderedString for generalized variables
        // TODO: that have a suitable data type directly from the DataHandle
        if (generalization == 0 || !(dataType instanceof ARXString)) {
            return new StatisticsSummaryOrdinal(dataType);
        } else if (baseDataType instanceof ARXString) {
            return new StatisticsSummaryOrdinal(dataType);
        } else if (hierarchy == null) {
            return new StatisticsSummaryOrdinal(dataType);
        } else {
            final Map<String, String> map = new HashMap<String, String>();
            for (int i = 0; i < hierarchy.length; i++) {
                map.put(hierarchy[i][generalization], hierarchy[i][0]);
            }
            return new StatisticsSummaryOrdinal(new Comparator<String>() {
                public int compare(String o1, String o2) {
                    V _o1 = null;
                    try {
                        _o1 = baseDataType.parse(map.get(o1));
                    } catch (Exception e) {
                        // Nothing to do
                    }
                    V _o2 = null;
                    try {
                        _o2 = baseDataType.parse(map.get(o2));
                    } catch (Exception e) {
                        // Nothing to do
                    }
                    try {
                        return baseDataType.compare(_o1, _o2);
                    } catch (Exception e) {
                        return 0;
                    }
                }
            });
        }
    }
    
    /**
     * Orders the given array by data type.
     *
     * @param array
     * @param type
     */
    private void sort(final String[] array, final DataType<?> type) {
        GenericSorting.mergeSort(0, array.length, new IntComparator() {
            
            @Override
            public int compare(int arg0, int arg1) {
                checkInterrupt();
                try {
                    String s1 = array[arg0];
                    String s2 = array[arg1];
                    return (s1 == DataType.ANY_VALUE && s2 == DataType.ANY_VALUE) ? 0
                            : (s1 == DataType.ANY_VALUE ? +1
                                    : (s2 == DataType.ANY_VALUE ? -1
                                            : type.compare(s1, s2)));
                } catch (
                        IllegalArgumentException
                        | ParseException e) {
                    throw new RuntimeException("Some values seem to not conform to the data type", e);
                }
            }
        }, new Swapper() {
            @Override
            public void swap(int arg0, int arg1) {
                String temp = array[arg0];
                array[arg0] = array[arg1];
                array[arg1] = temp;
            }
        });
    }
    
    /**
     * Orders the given array by the given sort order.
     *
     * @param array
     * @param order
     */
    private void sort(final String[] array, final Map<String, Integer> order) {
        GenericSorting.mergeSort(0, array.length, new IntComparator() {
            @Override
            public int compare(int arg0, int arg1) {
                checkInterrupt();
                Integer order1 = order.get(array[arg0]);
                Integer order2 = order.get(array[arg1]);
                if (order1 == null || order2 == null) {
                    String message = "The hierarchy seems to not cover all data values";
                    message += order1 == null ? " (unknown = "+array[arg0]+")" : "";
                    message += order2 == null ? " (unknown = "+array[arg1]+")" : "";
                    throw new RuntimeException(message);
                } else {
                    return order1.compareTo(order2);
                }
            }
        }, new Swapper() {
            @Override
            public void swap(int arg0, int arg1) {
                String temp = array[arg0];
                array[arg0] = array[arg1];
                array[arg1] = temp;
            }
        });
    }
    
    /**
     * Used for building summary statistics
     * @param type
     * @param value
     * @param isPeriod Defines whether the parameter is a time period
     * @param isSquare Defines whether the period is a squared period
     * @return
     */
    @SuppressWarnings({ "unchecked", "rawtypes" })
    private String toString(DataType<?> type, double value, boolean isPeriod, boolean isSquare) {
        
        // Handle corner cases
        if (Double.isNaN(value)) {
            return "Not available";
        } else if (Double.isInfinite(value)) {
            if (value < 0) {
                return "-Infinity";
            } else {
                return "+Infinity";
            }
        }
        
        // Handle periods
        if (isPeriod) {
            
            // Init
            long SECONDS = 1000;
            long MINUTES = 60 * SECONDS;
            long HOURS = 60 * MINUTES;
            long DAYS = 24 * HOURS;
            long WEEKS = 7 * DAYS;
            
            // Square
            if (isSquare) {
                SECONDS *= SECONDS;
                MINUTES *= MINUTES;
                HOURS *= HOURS;
                DAYS *= DAYS;
                WEEKS *= WEEKS;
            }
            
            // Compute
            final int weeks = (int) (value / WEEKS);
            value = value % WEEKS;
            final int days = (int) (value / DAYS);
            value = value % DAYS;
            final int hours = (int) (value / HOURS);
            value = value % HOURS;
            final int minutes = (int) (value / MINUTES);
            value = value % MINUTES;
            final int seconds = (int) (value / SECONDS);
            value = value % SECONDS;
            final int milliseconds = (int) (value);
            
            // Convert
            StringBuilder builder = new StringBuilder();
            if (weeks != 0) builder.append(weeks).append(isSquare ? "w^2, " : "w, ");
            if (days != 0) builder.append(days).append(isSquare ? "d^2, " : "d, ");
            if (hours != 0) builder.append(hours).append(isSquare ? "h^2, " : "h, ");
            if (minutes != 0) builder.append(minutes).append(isSquare ? "m^2, " : "m, ");
            if (seconds != 0) builder.append(seconds).append(isSquare ? "s^2, " : "s, ");
            builder.append(milliseconds).append(isSquare ? "ms^2" : "ms");
            
            // Return
            return builder.toString();
            
        }
        
        // Handle data types
        if (type instanceof DataTypeWithRatioScale) {
            DataTypeWithRatioScale rType = (DataTypeWithRatioScale) type;
            return rType.format(rType.fromDouble(value));
        } else {
            return String.valueOf(value);
        }
    }
    
    /**
     * Used for building summary statistics
     * @param type
     * @param value
     * @return
     */
    @SuppressWarnings("unchecked")
    private <T> T toValue(DataType<T> type, double value) {
        
        // Handle corner cases
        if (Double.isNaN(value) || Double.isInfinite(value)) {
            return null;
        }
        
        // Handle data types
        Class<?> clazz = type.getDescription().getWrappedClass();
        if (clazz == Long.class) {
            return (T) Long.valueOf((long) value);
        } else if (clazz == Double.class) {
            return (T) Double.valueOf(value);
        } else if (clazz == Date.class) {
            return (T) new Date((long) value);
        } else {
            return (T) String.valueOf(value);
        }
    }
    
    /**
     * Returns progress data, if available
     *
     * @return
     */
    int getProgress() {
        return this.progress.value;
    }

    /**
     * Stops all computations. May lead to exceptions being thrown. Use with care.
     */
    void interrupt() {
        this.interrupt.value = true;
    }
}<|MERGE_RESOLUTION|>--- conflicted
+++ resolved
@@ -1,1262 +1,1258 @@
-/*
- * ARX: Powerful Data Anonymization
- * Copyright 2012 - 2017 Fabian Prasser, Florian Kohlmayer and contributors
- * 
- * Licensed under the Apache License, Version 2.0 (the "License");
- * you may not use this file except in compliance with the License.
- * You may obtain a copy of the License at
- * 
- * http://www.apache.org/licenses/LICENSE-2.0
- * 
- * Unless required by applicable law or agreed to in writing, software
- * distributed under the License is distributed on an "AS IS" BASIS,
- * WITHOUT WARRANTIES OR CONDITIONS OF ANY KIND, either express or implied.
- * See the License for the specific language governing permissions and
- * limitations under the License.
- */
-
-package org.deidentifier.arx.aggregates;
-
-import java.text.ParseException;
-import java.util.ArrayList;
-import java.util.Comparator;
-import java.util.Date;
-import java.util.HashMap;
-import java.util.HashSet;
-import java.util.Iterator;
-import java.util.List;
-import java.util.Map;
-import java.util.Set;
-
-import org.apache.commons.math3.stat.descriptive.DescriptiveStatistics;
-import org.apache.commons.math3.stat.descriptive.moment.GeometricMean;
-<<<<<<< HEAD
-import org.deidentifier.arx.ARXClassificationConfiguration;
-import org.deidentifier.arx.ARXFeatureScaling;
-=======
-import org.deidentifier.arx.ARXConfiguration;
-import org.deidentifier.arx.ARXLogisticRegressionConfiguration;
-import org.deidentifier.arx.DataHandle;
->>>>>>> fd14d576
-import org.deidentifier.arx.DataHandleInternal;
-import org.deidentifier.arx.DataHandleInternal.InterruptHandler;
-import org.deidentifier.arx.DataScale;
-import org.deidentifier.arx.DataType;
-import org.deidentifier.arx.DataType.ARXString;
-import org.deidentifier.arx.DataType.DataTypeWithRatioScale;
-import org.deidentifier.arx.aggregates.StatisticsContingencyTable.Entry;
-import org.deidentifier.arx.aggregates.StatisticsSummary.StatisticsSummaryOrdinal;
-import org.deidentifier.arx.common.Groupify;
-import org.deidentifier.arx.common.Groupify.Group;
-import org.deidentifier.arx.common.TupleWrapper;
-import org.deidentifier.arx.common.WrappedBoolean;
-import org.deidentifier.arx.common.WrappedInteger;
-import org.deidentifier.arx.exceptions.ComputationInterruptedException;
-
-import cern.colt.GenericSorting;
-import cern.colt.Swapper;
-import cern.colt.function.IntComparator;
-
-/**
- * A class offering basic descriptive statistics about data handles.
- *
- * @author Fabian Prasser
- */
-public class StatisticsBuilder {
-
-    /** The handle. */
-    private DataHandleInternal      handle;
-
-    /** The stop flag. */
-    private volatile WrappedBoolean interrupt = new WrappedBoolean(false);
-
-    /** Model */
-    private final WrappedInteger    progress  = new WrappedInteger();
-
-    /**
-     * Creates a new instance.
-     *
-     * @param handle
-     */
-    public StatisticsBuilder(DataHandleInternal handle) {
-        this.handle = handle;
-    }
-    
-    /**
-     * Creates a new set of statistics for the given classification task
-     * @param clazz - The class attribute
-     * @param config - The configuration
-     * @throws ParseException
-     */
-    public StatisticsClassification getClassificationPerformance(String clazz, ARXClassificationConfiguration config) throws ParseException {
-        return getClassificationPerformance(new String[] {}, clazz, config);
-    }
-
-    /**
-     * Creates a new set of statistics for the given classification task
-     * @param features - The feature attributes
-     * @param clazz - The class attributes
-     * @param config - The configuration
-     * @throws ParseException
-     */
-    public StatisticsClassification getClassificationPerformance(String[] features,
-                                                                 String clazz,
-                                                                 ARXClassificationConfiguration config) throws ParseException {
-    
-        // Return
-        return getClassificationPerformance(features, clazz, config, null);
-    }
-    
-    /**
-     * Creates a new set of statistics for the given classification task
-     * @param features - The feature attributes
-     * @param clazz - The class attributes
-     * @param config - The configuration
-     * @param scaling - Feature scaling
-     * @throws ParseException
-     */
-    public StatisticsClassification getClassificationPerformance(String[] features,
-                                                                 String clazz,
-                                                                 ARXClassificationConfiguration config,
-                                                                 ARXFeatureScaling scaling) throws ParseException {
-    
-        // Reset stop flag
-        interrupt.value = false;
-        progress.value = 0;
-        
-        // Return
-        return new StatisticsClassification(handle.getAssociatedInput(), 
-                                            handle, 
-                                            features, 
-                                            clazz, 
-                                            config, 
-                                            scaling,
-                                            interrupt, 
-                                            progress);
-    }
-    
-    /**
-     * Returns a contingency table for the given columns.
-     *
-     * @param column1 The first column
-     * @param orderFromDefinition1 Indicates whether the order that should be assumed for string data items
-     *            can (and should) be derived from the hierarchy provided in the data
-     *            definition (if any)
-     * @param column2 The second column
-     * @param orderFromDefinition2 Indicates whether the order that should be assumed for string data items
-     *            can (and should) be derived from the hierarchy provided in the data
-     *            definition (if any)
-     * @return
-     */
-    public StatisticsContingencyTable getContingencyTable(int column1, boolean orderFromDefinition1,
-                                                          int column2, boolean orderFromDefinition2) {
-        
-        return getContingencyTable(column1, getHierarchy(column1, orderFromDefinition1),
-                                   column2, getHierarchy(column2, orderFromDefinition2));
-    }
-    
-    /**
-     * Returns a contingency table for the given columns. This method assumes that the
-     * order of string data items will be derived from the hierarchies provided
-     * in the data definition (if any)
-     * 
-     * @param column1 The first column
-     * @param column2 The second column
-     * @return
-     */
-    public StatisticsContingencyTable getContingencyTable(int column1, int column2) {
-        return getContingencyTable(column1, true, column2, true);
-    }
-    
-    /**
-     * Returns a contingency table for the given columns.
-     *
-     * @param column1 The first column
-     * @param size1 The maximal size in this dimension
-     * @param orderFromDefinition1 Indicates whether the order that should be assumed for string data items
-     *            can (and should) be derived from the hierarchy provided in the data
-     *            definition (if any)
-     * @param column2 The second column
-     * @param size2 The maximal size in this dimension
-     * @param orderFromDefinition2 Indicates whether the order that should be assumed for string data items
-     *            can (and should) be derived from the hierarchy provided in the data
-     *            definition (if any)
-     * @return
-     */
-    public StatisticsContingencyTable getContingencyTable(int column1,
-                                                          int size1,
-                                                          boolean orderFromDefinition1,
-                                                          int column2,
-                                                          int size2,
-                                                          boolean orderFromDefinition2) {
-        
-        return getContingencyTable(column1, size1, getHierarchy(column1, orderFromDefinition1),
-                                   column2, size2, getHierarchy(column2, orderFromDefinition2));
-    }
-    
-    /**
-     * Returns a contingency table for the given columns. This method assumes that the
-     * order of string data items can (and should) be derived from the hierarchies provided
-     * in the data definition (if any)
-     * 
-     * @param column1 The first column
-     * @param size1 The maximal size in this dimension
-     * @param column2 The second column
-     * @param size2 The maximal size in this dimension
-     * @return
-     */
-    public StatisticsContingencyTable getContingencyTable(int column1,
-                                                          int size1,
-                                                          int column2,
-                                                          int size2) {
-        return getContingencyTable(column1, size1, true, column2, size2, true);
-    }
-    
-    /**
-     * Returns a contingency table for the given columns. The order for string data items is derived
-     * from the provided hierarchies
-     * 
-     * @param column1 The first column
-     * @param size1 The maximal size in this dimension
-     * @param hierarchy1 The hierarchy for the first column, may be null
-     * @param column2 The second column
-     * @param size2 The maximal size in this dimension
-     * @param hierarchy2 The hierarchy for the second column, may be null
-     * @return
-     */
-    public StatisticsContingencyTable getContingencyTable(int column1,
-                                                          int size1,
-                                                          String[][] hierarchy1,
-                                                          int column2,
-                                                          int size2,
-                                                          String[][] hierarchy2) {
-        
-        // Reset stop flag
-        interrupt.value = false;
-        
-        // Check
-        if (size1 <= 0 || size2 <= 0) {
-            throw new IllegalArgumentException("Size must be > 0");
-        }
-        
-        // Obtain default table
-        StatisticsContingencyTable table = getContingencyTable(column1,
-                                                               hierarchy1,
-                                                               column2,
-                                                               hierarchy2);
-        
-        // Check if suitable
-        if (table.values1.length <= size1 &&
-            table.values2.length <= size2) {
-            return table;
-        }
-        
-        // Init
-        String[] values1;
-        String[] values2;
-        double factor1;
-        double factor2;
-        
-        // Compute factors and values
-        if (table.values1.length > size1) {
-            factor1 = (double) size1 / (double) table.values1.length;
-            values1 = getScaledValues(table.values1, size1);
-        } else {
-            factor1 = 1;
-            values1 = table.values1;
-        }
-        if (table.values2.length > size2) {
-            factor2 = (double) size2 / (double) table.values2.length;
-            values2 = getScaledValues(table.values2, size2);
-        } else {
-            factor2 = 1;
-            values2 = table.values2;
-        }
-        
-        // Create entry set
-        final Map<Entry, Double> entries = new HashMap<Entry, Double>();
-        Iterator<Entry> iter = table.iterator;
-        double max = 0d;
-        while (iter.hasNext()) {
-            checkInterrupt();
-            Entry old = iter.next();
-            int index1 = (int) Math.round((double) old.value1 * factor1);
-            int index2 = (int) Math.round((double) old.value2 * factor2);
-            index1 = index1 < size1 ? index1 : size1 - 1;
-            index2 = index2 < size2 ? index2 : size2 - 1;
-            Entry entry = new Entry(index1, index2);
-            Double previous = entries.get(entry);
-            double value = previous != null ? previous + old.frequency : old.frequency;
-            max = Math.max(value, max);
-            entries.put(entry, value);
-        }
-        
-        // Create iterator
-        final Iterator<Entry> internal = entries.keySet().iterator();
-        final Iterator<Entry> iterator = new Iterator<Entry>() {
-            
-            private Map<Entry, Double> _entries  = entries;
-            private Iterator<Entry>    _internal = internal;
-            
-            @Override
-            public boolean hasNext() {
-                
-                if (_internal == null) return false;
-                boolean result = _internal.hasNext();
-                
-                // Try to release resources as early as possible
-                if (!result) {
-                    _internal = null;
-                    _entries = null;
-                }
-                return result;
-            }
-            
-            @Override
-            public Entry next() {
-                if (_internal == null) return null;
-                Entry e = _internal.next();
-                e.frequency = _entries.get(e);
-                return e;
-            }
-            
-            @Override
-            public void remove() {
-                throw new UnsupportedOperationException();
-            }
-        };
-        
-        // Result result
-        return new StatisticsContingencyTable(values1, values2, table.count, max, iterator);
-    }
-    
-    /**
-     * Returns a contingency table for the given columns. The order for string data items is derived
-     * from the provided hierarchies
-     * 
-     * @param column1 The first column
-     * @param hierarchy1 The hierarchy for the first column, may be null
-     * @param column2 The second column
-     * @param hierarchy2 The hierarchy for the second column, may be null
-     * @return
-     */
-    public StatisticsContingencyTable getContingencyTable(int column1,
-                                                          String[][] hierarchy1,
-                                                          int column2,
-                                                          String[][] hierarchy2) {
-        
-        // Reset stop flag
-        interrupt.value = false;
-        
-        // Init
-        String[] values1 = getDistinctValuesOrdered(column1, hierarchy1);
-        String[] values2 = getDistinctValuesOrdered(column2, hierarchy2);
-        
-        // Create maps of indexes
-        Map<String, Integer> indexes1 = new HashMap<String, Integer>();
-        for (int i = 0; i < values1.length; i++) {
-            checkInterrupt();
-            indexes1.put(values1[i], i);
-        }
-        Map<String, Integer> indexes2 = new HashMap<String, Integer>();
-        for (int i = 0; i < values2.length; i++) {
-            checkInterrupt();
-            indexes2.put(values2[i], i);
-        }
-        
-        // Create entry set
-        int max = Integer.MIN_VALUE;
-        final Map<Entry, Integer> entries = new HashMap<Entry, Integer>();
-        for (int row = 0; row < handle.getNumRows(); row++) {
-            checkInterrupt();
-            int index1 = indexes1.get(handle.getValue(row, column1));
-            int index2 = indexes2.get(handle.getValue(row, column2));
-            Entry entry = new Entry(index1, index2);
-            Integer previous = entries.get(entry);
-            int value = previous != null ? previous + 1 : 1;
-            max = Math.max(max, value);
-            entries.put(entry, value);
-        }
-        
-        // Create iterator
-        final int count = handle.getNumRows();
-        final Iterator<Entry> internal = entries.keySet().iterator();
-        final Iterator<Entry> iterator = new Iterator<Entry>() {
-            
-            private Map<Entry, Integer> _entries  = entries;
-            private Iterator<Entry>     _internal = internal;
-            
-            @Override
-            public boolean hasNext() {
-                
-                if (_internal == null) return false;
-                boolean result = _internal.hasNext();
-                
-                // Try to release resources as early as possible
-                if (!result) {
-                    _internal = null;
-                    _entries = null;
-                }
-                return result;
-            }
-            
-            @Override
-            public Entry next() {
-                if (_internal == null) return null;
-                Entry e = _internal.next();
-                e.frequency = (double) _entries.get(e) / (double) count;
-                return e;
-            }
-            
-            @Override
-            public void remove() {
-                throw new UnsupportedOperationException();
-            }
-        };
-        
-        // Result result
-        return new StatisticsContingencyTable(values1, values2, count, (double) max / (double) count, iterator);
-    }
-    
-    /**
-     * Returns the distinct set of data items from the given column.
-     *
-     * @param column The column
-     * @return
-     */
-    public String[] getDistinctValues(int column) {
-        return this.handle.getDistinctValues(column, new InterruptHandler() {
-            @Override
-            public void checkInterrupt() {
-                StatisticsBuilder.this.checkInterrupt();
-            }
-        });
-    }
-    
-    /**
-     * Returns an ordered list of the distinct set of data items from the given column. This method assumes
-     * that the order of string data items can (and should) be derived from the hierarchy provided in the
-     * data definition (if any)
-     * 
-     * @param column The column
-     * @return
-     */
-    public String[] getDistinctValuesOrdered(int column) {
-        return this.getDistinctValuesOrdered(column, true);
-    }
-
-    /**
-     * Returns an ordered list of the distinct set of data items from the given column.
-     *
-     * @param column The column
-     * @param orderFromDefinition Indicates whether the order that should be assumed for string data
-     *            items can (and should) be derived from the hierarchy provided in the
-     *            data definition (if any)
-     * @return
-     */
-    public String[] getDistinctValuesOrdered(int column, boolean orderFromDefinition) {
-        return getDistinctValuesOrdered(column, getHierarchy(column, orderFromDefinition));
-    }
-    
-    /**
-     * Returns an ordered list of the distinct set of data items from the given column. This method assumes
-     * that the order of string data items can (and should) be derived from the provided hierarchy
-     * 
-     * @param column The column
-     * @param hierarchy The hierarchy, may be null
-     * @return
-     */
-    public String[] getDistinctValuesOrdered(int column, String[][] hierarchy) {
-        
-        // Reset stop flag
-        interrupt.value = false;
-        
-        // Obtain list and data type
-        final String[] list = getDistinctValues(column);
-        final String attribute = handle.getAttributeName(column);
-        final DataType<?> datatype = handle.getDataType(attribute);
-        final int level = handle.getGeneralization(attribute);
-        
-        // Sort by data type
-        if (hierarchy == null || level == 0) {
-            sort(list, datatype);
-            // Sort by hierarchy and data type
-        } else {
-            // Build order directly from the hierarchy
-            final Map<String, Integer> order = new HashMap<String, Integer>();
-            int max = 0; // The order to use for the suppression string
-            
-            // Create base order
-            Set<String> baseSet = new HashSet<String>();
-            DataType<?> baseType = handle.getBaseDataType(attribute);
-            for (int i = 0; i < hierarchy.length; i++) {
-                String element = hierarchy[i][0];
-                checkInterrupt();
-                // Make sure that only elements from the hierarchy
-                // are added that are included in the data
-                // TODO: Calling isValid is only a work-around
-                if (baseType.isValid(element)) baseSet.add(element);
-            }
-            String[] baseArray = baseSet.toArray(new String[baseSet.size()]);
-            sort(baseArray, handle.getBaseDataType(attribute));
-            Map<String, Integer> baseOrder = new HashMap<String, Integer>();
-            for (int i = 0; i < baseArray.length; i++) {
-                checkInterrupt();
-                baseOrder.put(baseArray[i], i);
-            }
-            
-            // Handle optimized handles
-            int lower = handle.isOptimized() ? 0 : level;
-            int upper = handle.isOptimized() ? hierarchy[0].length: level + 1;
-            
-            // Build higher level order from base order
-            for (int i = 0; i < hierarchy.length; i++) {
-                checkInterrupt();
-                
-                for (int j = lower; j < upper; j++) {
-                    if (!order.containsKey(hierarchy[i][j])) {
-                        Integer position = baseOrder.get(hierarchy[i][0]);
-                        if (position != null) {
-                            order.put(hierarchy[i][j], position);
-                            max = Math.max(position, max) + 1;
-                        }
-                    }
-                }
-            }
-            
-            // Add suppression string
-            order.put(DataType.ANY_VALUE, max);
-            
-            // Sort
-            sort(list, order);
-        }
-        
-        // Done
-        return list;
-    }
-    
-    /**
-     * Returns statistics about the equivalence classes.
-     *
-     * @return
-     */
-    public StatisticsEquivalenceClasses getEquivalenceClassStatistics() {
-
-        // Reset stop flag
-        interrupt.value = false;
-
-        // Prepare
-        Set<String> attributes = handle.getDefinition().getQuasiIdentifyingAttributes();
-        final int[] indices = new int[attributes.size()];
-        int index = 0;
-        for (int column = 0; column < handle.getNumColumns(); column++) {
-            if (attributes.contains(handle.getAttributeName(column))) {
-                indices[index++] = column;
-            }
-        }
-
-        // Calculate equivalence classes
-        int capacity = handle.getNumRows() / 10;
-        capacity = capacity > 10 ? capacity : 10;
-        Groupify<TupleWrapper> map = new Groupify<TupleWrapper>(capacity);
-        int numRows = handle.getNumRows();
-        for (int row = 0; row < numRows; row++) {
-
-            TupleWrapper tuple = new TupleWrapper(handle, indices, row, false);
-            map.add(tuple);
-            checkInterrupt();
-        }
-
-        // Now compute the following values
-        double averageEquivalenceClassSize = 0d;
-        double averageEquivalenceClassSizeIncludingOutliers = 0d;
-        int maximalEquivalenceClassSize = Integer.MIN_VALUE;
-        int maximalEquivalenceClassSizeIncludingOutliers = Integer.MIN_VALUE;
-        int minimalEquivalenceClassSize = Integer.MAX_VALUE;
-        int minimalEquivalenceClassSizeIncludingOutliers = Integer.MAX_VALUE;
-        int numberOfEquivalenceClasses = 0;
-        int numberOfEquivalenceClassesIncludingOutliers = map.size();
-        int numberOfTuples = 0;
-        int numberOfOutlyingTuples = 0;
-         
-        // Let's do it
-        boolean containsOutliers = false;
-        Group<TupleWrapper> element = map.first();
-        while (element != null) {
-            
-            checkInterrupt();
-            maximalEquivalenceClassSizeIncludingOutliers = Math.max(element.getCount(), maximalEquivalenceClassSizeIncludingOutliers);
-            minimalEquivalenceClassSizeIncludingOutliers = Math.min(element.getCount(), minimalEquivalenceClassSizeIncludingOutliers);
-            averageEquivalenceClassSizeIncludingOutliers += element.getCount();
-            numberOfTuples += element.getCount();
-            
-            if (!element.getElement().isOutlier()) {
-                
-                maximalEquivalenceClassSize = Math.max(element.getCount(), maximalEquivalenceClassSize);
-                minimalEquivalenceClassSize = Math.min(element.getCount(), minimalEquivalenceClassSize);
-                averageEquivalenceClassSize += element.getCount();
-                
-            } else {
-                
-                containsOutliers = true;
-                // All suppressed records will collapse into a single group, so we can use the "=" assignment operator here
-                numberOfOutlyingTuples = element.getCount();
-            }
-            
-            element = element.next();
-        }
-        
-        numberOfEquivalenceClasses = numberOfEquivalenceClassesIncludingOutliers;
-        if (containsOutliers) {
-            numberOfEquivalenceClasses -= 1;
-        }
-        
-        averageEquivalenceClassSize /= (double)numberOfEquivalenceClasses;
-        averageEquivalenceClassSizeIncludingOutliers /= (double)numberOfEquivalenceClassesIncludingOutliers;
-        
-        // Fix corner cases
-        if (numberOfEquivalenceClasses == 0) {
-            averageEquivalenceClassSize = 0;
-            maximalEquivalenceClassSize = 0;
-            minimalEquivalenceClassSize = 0;
-        }
-
-        // And return
-        return new StatisticsEquivalenceClasses(averageEquivalenceClassSize,
-                                                averageEquivalenceClassSizeIncludingOutliers,
-                                                maximalEquivalenceClassSize,
-                                                maximalEquivalenceClassSizeIncludingOutliers,
-                                                minimalEquivalenceClassSize,
-                                                minimalEquivalenceClassSizeIncludingOutliers,
-                                                numberOfEquivalenceClasses,
-                                                numberOfEquivalenceClassesIncludingOutliers,
-                                                numberOfTuples,
-                                                numberOfOutlyingTuples);
-    }
-    
-    /**
-     * Returns a frequency distribution for the values in the given column. This method assumes that the
-     * order of string data items can (and should) be derived from the hierarchy provided in the data
-     * definition (if any)
-     * 
-     * @param column The column
-     * @return
-     */
-    public StatisticsFrequencyDistribution getFrequencyDistribution(int column) {
-        return getFrequencyDistribution(column, true);
-    }
-
-    /**
-     * Returns a frequency distribution for the values in the given column.
-     *
-     * @param column The column
-     * @param orderFromDefinition Indicates whether the order that should be assumed for string data items
-     *            can (and should) be derived from the hierarchy provided in the data
-     *            definition (if any)
-     * @return
-     */
-    public StatisticsFrequencyDistribution getFrequencyDistribution(int column, boolean orderFromDefinition) {
-        return getFrequencyDistribution(column, getHierarchy(column, orderFromDefinition));
-    }
-
-    /**
-     * Returns a frequency distribution for the values in the given column. The order for string data items
-     * is derived from the provided hierarchy
-     * 
-     * @param column The column
-     * @param hierarchy The hierarchy, may be null
-     * @return
-     */
-    public StatisticsFrequencyDistribution getFrequencyDistribution(int column, String[][] hierarchy) {
-
-        // Reset stop flag
-        interrupt.value = false;
-        
-        // Init
-        String[] values = getDistinctValuesOrdered(column, hierarchy);
-        double[] frequencies = new double[values.length];
-        
-        // Create map of indexes
-        Map<String, Integer> indexes = new HashMap<String, Integer>();
-        for (int i = 0; i < values.length; i++) {
-            checkInterrupt();
-            indexes.put(values[i], i);
-        }
-        
-        // Count frequencies
-        for (int row = 0; row < handle.getNumRows(); row++) {
-            checkInterrupt();
-            String value = handle.getValue(row, column);
-            frequencies[indexes.get(value)]++;
-        }
-        
-        // Divide by count
-        int count = handle.getNumRows();
-        for (int i = 0; i < frequencies.length; i++) {
-            checkInterrupt();
-            frequencies[i] /= (double) count;
-        }
-        
-        // Return
-        return new StatisticsFrequencyDistribution(values, frequencies, count);
-    }
-
-    /**
-     * 
-     * Returns an interruptible instance of this object.
-     *
-     * @return
-     */
-    public StatisticsBuilderInterruptible getInterruptibleInstance() {
-        return new StatisticsBuilderInterruptible(handle);
-    }
-
-    /**
-     * Returns data quality according to various models.
-     * 
-     * @return
-     */
-    public StatisticsQuality getQualityStatistics() {
-        
-        // Build and return
-        return getQualityStatistics(this.handle.getHandle());
-    }
-
-    /**
-     * Returns data quality according to various models. This is a special variant of 
-     * the method supporting arbitrary user-defined outputs.
-     * 
-     * @param output
-     * @return
-     */
-    public StatisticsQuality getQualityStatistics(DataHandle output) {
-
-        // Reset stop flag
-        interrupt.value = false;
-        progress.value = 0;
-
-        // Prepare
-        DataHandleInternal input = this.handle.getAssociatedInput();
-        ARXConfiguration config = this.handle.getConfiguration();
-        
-        // Very basic check        
-        if (output.getNumRows() != input.getNumRows() ||
-            output.getNumColumns() != input.getNumColumns()) {
-            throw new IllegalArgumentException("Input and output do not match");
-        }
-
-        // Build and return
-        return new StatisticsQuality(input.getHandle(), output, config, interrupt, progress);
-    }
-    
-    /**
-     * Returns summary statistics for all attributes.
-     * 
-     * @param listwiseDeletion A flag enabling list-wise deletion
-     * @return
-     */
-    @SuppressWarnings({ "unchecked", "rawtypes" })
-    public <T> Map<String, StatisticsSummary<?>> getSummaryStatistics(boolean listwiseDeletion) {
-
-        // Reset stop flag
-        interrupt.value = false;
-        
-        Map<String, DescriptiveStatistics> statistics = new HashMap<String, DescriptiveStatistics>();
-        Map<String, StatisticsSummaryOrdinal> ordinal = new HashMap<String, StatisticsSummaryOrdinal>();
-        Map<String, DataScale> scales = new HashMap<String, DataScale>();
-        Map<String, GeometricMean> geomean = new HashMap<String, GeometricMean>();
-        
-        // Detect scales
-        for (int col = 0; col < handle.getNumColumns(); col++) {
-            
-            // Meta
-            String attribute = handle.getAttributeName(col);
-            DataType<?> type = handle.getDataType(attribute);
-            
-            // Scale
-            DataScale scale = type.getDescription().getScale();
-            
-            // Try to replace nominal scale with ordinal scale based on base data type
-            if (scale == DataScale.NOMINAL && handle.getGeneralization(attribute) != 0) {
-                if (!(handle.getBaseDataType(attribute) instanceof ARXString) &&
-                    getHierarchy(col, true) != null) {
-                    scale = DataScale.ORDINAL;
-                }
-            }
-            
-            // Store
-            scales.put(attribute, scale);
-            statistics.put(attribute, new DescriptiveStatistics());
-            geomean.put(attribute, new GeometricMean());
-            ordinal.put(attribute, getSummaryStatisticsOrdinal(handle.getGeneralization(attribute),
-                                                               handle.getDataType(attribute),
-                                                               handle.getBaseDataType(attribute),
-                                                               getHierarchy(col, true)));
-        }
-        
-        // Compute summary statistics
-        for (int row = 0; row < handle.getNumRows(); row++) {
-            
-            // Check, if we should include this row
-            boolean include = true;
-            if (listwiseDeletion) {
-                for (int col = 0; col < handle.getNumColumns(); col++) {
-                    if (handle.isOutlier(row) || DataType.isNull(handle.getValue(row, col))) {
-                        include = false;
-                        break;
-                    }
-                }
-            }
-            
-            // Check
-            checkInterrupt();
-            
-            // If yes, add
-            if (include) {
-                
-                // For each column
-                for (int col = 0; col < handle.getNumColumns(); col++) {
-                    
-                    // Meta
-                    String value = handle.getValue(row, col);
-                    String attribute = handle.getAttributeName(col);
-                    DataType<?> type = handle.getDataType(attribute);
-                    
-                    // Analyze
-                    if (!DataType.isAny(value) && !DataType.isNull(value)) {
-                        ordinal.get(attribute).addValue(value);
-                        if (type instanceof DataTypeWithRatioScale) {
-                            double doubleValue = ((DataTypeWithRatioScale) type).toDouble(type.parse(value));
-                            statistics.get(attribute).addValue(doubleValue);
-                            geomean.get(attribute).increment(doubleValue + 1d);
-                        }
-                    }
-                }
-            }
-        }
-        
-        // Convert
-        Map<String, StatisticsSummary<?>> result = new HashMap<String, StatisticsSummary<?>>();
-        for (int col = 0; col < handle.getNumColumns(); col++) {
-            
-            // Check
-            checkInterrupt();
-            
-            // Depending on scale
-            String attribute = handle.getAttributeName(col);
-            DataScale scale = scales.get(attribute);
-            DataType<T> type = (DataType<T>) handle.getDataType(attribute);
-            ordinal.get(attribute).analyze();
-            if (scale == DataScale.NOMINAL) {
-                StatisticsSummaryOrdinal stats = ordinal.get(attribute);
-                result.put(attribute, new StatisticsSummary<T>(DataScale.NOMINAL,
-                                                               stats.getNumberOfMeasures(),
-                                                               stats.getDistinctNumberOfValues(),
-                                                               stats.getMode(),
-                                                               type.parse(stats.getMode())));
-            } else if (scale == DataScale.ORDINAL) {
-                StatisticsSummaryOrdinal stats = ordinal.get(attribute);
-                result.put(attribute, new StatisticsSummary<T>(DataScale.ORDINAL,
-                                                               stats.getNumberOfMeasures(),
-                                                               stats.getDistinctNumberOfValues(),
-                                                               stats.getMode(),
-                                                               type.parse(stats.getMode()),
-                                                               stats.getMedian(),
-                                                               type.parse(stats.getMedian()),
-                                                               stats.getMin(),
-                                                               type.parse(stats.getMin()),
-                                                               stats.getMax(),
-                                                               type.parse(stats.getMax())));
-            } else if (scale == DataScale.INTERVAL) {
-                StatisticsSummaryOrdinal stats = ordinal.get(attribute);
-                DescriptiveStatistics stats2 = statistics.get(attribute);
-                boolean isPeriod = type.getDescription().getWrappedClass() == Date.class;
-                
-                // TODO: Something is wrong with commons math's kurtosis
-                double kurtosis = stats2.getKurtosis();
-                kurtosis = kurtosis < 0d ? Double.NaN : kurtosis;
-                double range = stats2.getMax() - stats2.getMin();
-                double stddev = Math.sqrt(stats2.getVariance());
-                
-                result.put(attribute, new StatisticsSummary<T>(DataScale.INTERVAL,
-                                                               stats.getNumberOfMeasures(),
-                                                               stats.getDistinctNumberOfValues(),
-                                                               stats.getMode(),
-                                                               type.parse(stats.getMode()),
-                                                               stats.getMedian(),
-                                                               type.parse(stats.getMedian()),
-                                                               stats.getMin(),
-                                                               type.parse(stats.getMin()),
-                                                               stats.getMax(),
-                                                               type.parse(stats.getMax()),
-                                                               toString(type, stats2.getMean(), false, false),
-                                                               toValue(type, stats2.getMean()),
-                                                               stats2.getMean(),
-                                                               toString(type, stats2.getVariance(), isPeriod, true),
-                                                               toValue(type, stats2.getVariance()),
-                                                               stats2.getVariance(),
-                                                               toString(type, stats2.getPopulationVariance(), isPeriod, true),
-                                                               toValue(type, stats2.getPopulationVariance()),
-                                                               stats2.getPopulationVariance(),
-                                                               toString(type, stddev, isPeriod, false),
-                                                               toValue(type, stddev),
-                                                               stddev,
-                                                               toString(type, range, isPeriod, false),
-                                                               toValue(type, range),
-                                                               stats2.getMax() - stats2.getMin(),
-                                                               toString(type, kurtosis, isPeriod, false),
-                                                               toValue(type, kurtosis),
-                                                               kurtosis));
-            } else if (scale == DataScale.RATIO) {
-                StatisticsSummaryOrdinal stats = ordinal.get(attribute);
-                DescriptiveStatistics stats2 = statistics.get(attribute);
-                GeometricMean geo = geomean.get(attribute);
-                
-                // TODO: Something is wrong with commons math's kurtosis
-                double kurtosis = stats2.getKurtosis();
-                kurtosis = kurtosis < 0d ? Double.NaN : kurtosis;
-                double range = stats2.getMax() - stats2.getMin();
-                double stddev = Math.sqrt(stats2.getVariance());
-                
-                result.put(attribute, new StatisticsSummary<T>(DataScale.RATIO,
-                                                               stats.getNumberOfMeasures(),
-                                                               stats.getDistinctNumberOfValues(),
-                                                               stats.getMode(),
-                                                               type.parse(stats.getMode()),
-                                                               stats.getMedian(),
-                                                               type.parse(stats.getMedian()),
-                                                               stats.getMin(),
-                                                               type.parse(stats.getMin()),
-                                                               stats.getMax(),
-                                                               type.parse(stats.getMax()),
-                                                               toString(type, stats2.getMean(), false, false),
-                                                               toValue(type, stats2.getMean()),
-                                                               stats2.getMean(),
-                                                               toString(type, stats2.getVariance(), false, false),
-                                                               toValue(type, stats2.getVariance()),
-                                                               stats2.getVariance(),
-                                                               toString(type, stats2.getPopulationVariance(), false, false),
-                                                               toValue(type, stats2.getPopulationVariance()),
-                                                               stats2.getPopulationVariance(),
-                                                               toString(type, stddev, false, false),
-                                                               toValue(type, stddev),
-                                                               stddev,
-                                                               toString(type, range, false, false),
-                                                               toValue(type, range),
-                                                               range,
-                                                               toString(type, kurtosis, false, false),
-                                                               toValue(type, kurtosis),
-                                                               kurtosis,
-                                                               toString(type, geo.getResult() - 1d, false, false),
-                                                               toValue(type, geo.getResult() - 1d),
-                                                               stats2.getGeometricMean()));
-            }
-        }
-        
-        return result;
-    }
-
-    /**
-     * Checks whether an interruption happened.
-     */
-    private void checkInterrupt() {
-        if (interrupt.value) {
-            throw new ComputationInterruptedException("Interrupted");
-        }
-    }
-    
-    /**
-     * Returns the appropriate hierarchy, if any.
-     *
-     * @param column
-     * @param orderFromDefinition
-     * @return
-     */
-    private String[][] getHierarchy(int column, boolean orderFromDefinition) {
-        
-        // Init
-        final String attribute = handle.getAttributeName(column);
-        final String[][] hierarchy = handle.getDefinition().getHierarchy(attribute);
-        final DataType<?> datatype = handle.getDataType(attribute);
-        
-        // Check if hierarchy available
-        if (orderFromDefinition && datatype instanceof ARXString && hierarchy != null) {
-            return hierarchy;
-        } else {
-            return null;
-        }
-    }
-    
-    /**
-     * Scales the given string array.
-     *
-     * @param values
-     * @param length The resulting length
-     * @return
-     */
-    private String[] getScaledValues(String[] values, int length) {
-        
-        // Init
-        AggregateFunction<String> function = AggregateFunction.forType(DataType.STRING).createSetFunction();
-        double factor = (double) length / (double) values.length;
-        String[] result = new String[length];
-        
-        // Aggregate
-        int previous = 0;
-        List<String> toAggregate = new ArrayList<String>();
-        for (int i = 0; i < values.length; i++) {
-            
-            checkInterrupt();
-            
-            int index = (int) Math.round((double) i * factor);
-            index = index < length ? index : length - 1;
-            
-            if (index != previous) {
-                result[previous] = function.aggregate(toAggregate.toArray(new String[toAggregate.size()]));
-                toAggregate.clear();
-                previous = index;
-            }
-            toAggregate.add(values[i]);
-        }
-        
-        result[length - 1] = function.aggregate(toAggregate.toArray(new String[toAggregate.size()]));
-        return result;
-    }
-    
-    /**
-     * Returns a summary statistics object for the given attribute
-     * @param generalization
-     * @param dataType
-     * @param baseDataType
-     * @param hierarchy
-     * @return
-     */
-    private <U, V> StatisticsSummaryOrdinal getSummaryStatisticsOrdinal(final int generalization,
-                                                                        final DataType<U> dataType,
-                                                                        final DataType<V> baseDataType,
-                                                                        final String[][] hierarchy) {
-        
-        // TODO: It would be cleaner to return an ARXOrderedString for generalized variables
-        // TODO: that have a suitable data type directly from the DataHandle
-        if (generalization == 0 || !(dataType instanceof ARXString)) {
-            return new StatisticsSummaryOrdinal(dataType);
-        } else if (baseDataType instanceof ARXString) {
-            return new StatisticsSummaryOrdinal(dataType);
-        } else if (hierarchy == null) {
-            return new StatisticsSummaryOrdinal(dataType);
-        } else {
-            final Map<String, String> map = new HashMap<String, String>();
-            for (int i = 0; i < hierarchy.length; i++) {
-                map.put(hierarchy[i][generalization], hierarchy[i][0]);
-            }
-            return new StatisticsSummaryOrdinal(new Comparator<String>() {
-                public int compare(String o1, String o2) {
-                    V _o1 = null;
-                    try {
-                        _o1 = baseDataType.parse(map.get(o1));
-                    } catch (Exception e) {
-                        // Nothing to do
-                    }
-                    V _o2 = null;
-                    try {
-                        _o2 = baseDataType.parse(map.get(o2));
-                    } catch (Exception e) {
-                        // Nothing to do
-                    }
-                    try {
-                        return baseDataType.compare(_o1, _o2);
-                    } catch (Exception e) {
-                        return 0;
-                    }
-                }
-            });
-        }
-    }
-    
-    /**
-     * Orders the given array by data type.
-     *
-     * @param array
-     * @param type
-     */
-    private void sort(final String[] array, final DataType<?> type) {
-        GenericSorting.mergeSort(0, array.length, new IntComparator() {
-            
-            @Override
-            public int compare(int arg0, int arg1) {
-                checkInterrupt();
-                try {
-                    String s1 = array[arg0];
-                    String s2 = array[arg1];
-                    return (s1 == DataType.ANY_VALUE && s2 == DataType.ANY_VALUE) ? 0
-                            : (s1 == DataType.ANY_VALUE ? +1
-                                    : (s2 == DataType.ANY_VALUE ? -1
-                                            : type.compare(s1, s2)));
-                } catch (
-                        IllegalArgumentException
-                        | ParseException e) {
-                    throw new RuntimeException("Some values seem to not conform to the data type", e);
-                }
-            }
-        }, new Swapper() {
-            @Override
-            public void swap(int arg0, int arg1) {
-                String temp = array[arg0];
-                array[arg0] = array[arg1];
-                array[arg1] = temp;
-            }
-        });
-    }
-    
-    /**
-     * Orders the given array by the given sort order.
-     *
-     * @param array
-     * @param order
-     */
-    private void sort(final String[] array, final Map<String, Integer> order) {
-        GenericSorting.mergeSort(0, array.length, new IntComparator() {
-            @Override
-            public int compare(int arg0, int arg1) {
-                checkInterrupt();
-                Integer order1 = order.get(array[arg0]);
-                Integer order2 = order.get(array[arg1]);
-                if (order1 == null || order2 == null) {
-                    String message = "The hierarchy seems to not cover all data values";
-                    message += order1 == null ? " (unknown = "+array[arg0]+")" : "";
-                    message += order2 == null ? " (unknown = "+array[arg1]+")" : "";
-                    throw new RuntimeException(message);
-                } else {
-                    return order1.compareTo(order2);
-                }
-            }
-        }, new Swapper() {
-            @Override
-            public void swap(int arg0, int arg1) {
-                String temp = array[arg0];
-                array[arg0] = array[arg1];
-                array[arg1] = temp;
-            }
-        });
-    }
-    
-    /**
-     * Used for building summary statistics
-     * @param type
-     * @param value
-     * @param isPeriod Defines whether the parameter is a time period
-     * @param isSquare Defines whether the period is a squared period
-     * @return
-     */
-    @SuppressWarnings({ "unchecked", "rawtypes" })
-    private String toString(DataType<?> type, double value, boolean isPeriod, boolean isSquare) {
-        
-        // Handle corner cases
-        if (Double.isNaN(value)) {
-            return "Not available";
-        } else if (Double.isInfinite(value)) {
-            if (value < 0) {
-                return "-Infinity";
-            } else {
-                return "+Infinity";
-            }
-        }
-        
-        // Handle periods
-        if (isPeriod) {
-            
-            // Init
-            long SECONDS = 1000;
-            long MINUTES = 60 * SECONDS;
-            long HOURS = 60 * MINUTES;
-            long DAYS = 24 * HOURS;
-            long WEEKS = 7 * DAYS;
-            
-            // Square
-            if (isSquare) {
-                SECONDS *= SECONDS;
-                MINUTES *= MINUTES;
-                HOURS *= HOURS;
-                DAYS *= DAYS;
-                WEEKS *= WEEKS;
-            }
-            
-            // Compute
-            final int weeks = (int) (value / WEEKS);
-            value = value % WEEKS;
-            final int days = (int) (value / DAYS);
-            value = value % DAYS;
-            final int hours = (int) (value / HOURS);
-            value = value % HOURS;
-            final int minutes = (int) (value / MINUTES);
-            value = value % MINUTES;
-            final int seconds = (int) (value / SECONDS);
-            value = value % SECONDS;
-            final int milliseconds = (int) (value);
-            
-            // Convert
-            StringBuilder builder = new StringBuilder();
-            if (weeks != 0) builder.append(weeks).append(isSquare ? "w^2, " : "w, ");
-            if (days != 0) builder.append(days).append(isSquare ? "d^2, " : "d, ");
-            if (hours != 0) builder.append(hours).append(isSquare ? "h^2, " : "h, ");
-            if (minutes != 0) builder.append(minutes).append(isSquare ? "m^2, " : "m, ");
-            if (seconds != 0) builder.append(seconds).append(isSquare ? "s^2, " : "s, ");
-            builder.append(milliseconds).append(isSquare ? "ms^2" : "ms");
-            
-            // Return
-            return builder.toString();
-            
-        }
-        
-        // Handle data types
-        if (type instanceof DataTypeWithRatioScale) {
-            DataTypeWithRatioScale rType = (DataTypeWithRatioScale) type;
-            return rType.format(rType.fromDouble(value));
-        } else {
-            return String.valueOf(value);
-        }
-    }
-    
-    /**
-     * Used for building summary statistics
-     * @param type
-     * @param value
-     * @return
-     */
-    @SuppressWarnings("unchecked")
-    private <T> T toValue(DataType<T> type, double value) {
-        
-        // Handle corner cases
-        if (Double.isNaN(value) || Double.isInfinite(value)) {
-            return null;
-        }
-        
-        // Handle data types
-        Class<?> clazz = type.getDescription().getWrappedClass();
-        if (clazz == Long.class) {
-            return (T) Long.valueOf((long) value);
-        } else if (clazz == Double.class) {
-            return (T) Double.valueOf(value);
-        } else if (clazz == Date.class) {
-            return (T) new Date((long) value);
-        } else {
-            return (T) String.valueOf(value);
-        }
-    }
-    
-    /**
-     * Returns progress data, if available
-     *
-     * @return
-     */
-    int getProgress() {
-        return this.progress.value;
-    }
-
-    /**
-     * Stops all computations. May lead to exceptions being thrown. Use with care.
-     */
-    void interrupt() {
-        this.interrupt.value = true;
-    }
+/*
+ * ARX: Powerful Data Anonymization
+ * Copyright 2012 - 2017 Fabian Prasser, Florian Kohlmayer and contributors
+ * 
+ * Licensed under the Apache License, Version 2.0 (the "License");
+ * you may not use this file except in compliance with the License.
+ * You may obtain a copy of the License at
+ * 
+ * http://www.apache.org/licenses/LICENSE-2.0
+ * 
+ * Unless required by applicable law or agreed to in writing, software
+ * distributed under the License is distributed on an "AS IS" BASIS,
+ * WITHOUT WARRANTIES OR CONDITIONS OF ANY KIND, either express or implied.
+ * See the License for the specific language governing permissions and
+ * limitations under the License.
+ */
+
+package org.deidentifier.arx.aggregates;
+
+import java.text.ParseException;
+import java.util.ArrayList;
+import java.util.Comparator;
+import java.util.Date;
+import java.util.HashMap;
+import java.util.HashSet;
+import java.util.Iterator;
+import java.util.List;
+import java.util.Map;
+import java.util.Set;
+
+import org.apache.commons.math3.stat.descriptive.DescriptiveStatistics;
+import org.apache.commons.math3.stat.descriptive.moment.GeometricMean;
+import org.deidentifier.arx.ARXClassificationConfiguration;
+import org.deidentifier.arx.ARXConfiguration;
+import org.deidentifier.arx.ARXFeatureScaling;
+import org.deidentifier.arx.DataHandle;
+import org.deidentifier.arx.DataHandleInternal;
+import org.deidentifier.arx.DataHandleInternal.InterruptHandler;
+import org.deidentifier.arx.DataScale;
+import org.deidentifier.arx.DataType;
+import org.deidentifier.arx.DataType.ARXString;
+import org.deidentifier.arx.DataType.DataTypeWithRatioScale;
+import org.deidentifier.arx.aggregates.StatisticsContingencyTable.Entry;
+import org.deidentifier.arx.aggregates.StatisticsSummary.StatisticsSummaryOrdinal;
+import org.deidentifier.arx.common.Groupify;
+import org.deidentifier.arx.common.Groupify.Group;
+import org.deidentifier.arx.common.TupleWrapper;
+import org.deidentifier.arx.common.WrappedBoolean;
+import org.deidentifier.arx.common.WrappedInteger;
+import org.deidentifier.arx.exceptions.ComputationInterruptedException;
+
+import cern.colt.GenericSorting;
+import cern.colt.Swapper;
+import cern.colt.function.IntComparator;
+
+/**
+ * A class offering basic descriptive statistics about data handles.
+ *
+ * @author Fabian Prasser
+ */
+public class StatisticsBuilder {
+
+    /** The handle. */
+    private DataHandleInternal      handle;
+
+    /** The stop flag. */
+    private volatile WrappedBoolean interrupt = new WrappedBoolean(false);
+
+    /** Model */
+    private final WrappedInteger    progress  = new WrappedInteger();
+
+    /**
+     * Creates a new instance.
+     *
+     * @param handle
+     */
+    public StatisticsBuilder(DataHandleInternal handle) {
+        this.handle = handle;
+    }
+    
+    /**
+     * Creates a new set of statistics for the given classification task
+     * @param clazz - The class attribute
+     * @param config - The configuration
+     * @throws ParseException
+     */
+    public StatisticsClassification getClassificationPerformance(String clazz, ARXClassificationConfiguration config) throws ParseException {
+        return getClassificationPerformance(new String[] {}, clazz, config);
+    }
+
+    /**
+     * Creates a new set of statistics for the given classification task
+     * @param features - The feature attributes
+     * @param clazz - The class attributes
+     * @param config - The configuration
+     * @throws ParseException
+     */
+    public StatisticsClassification getClassificationPerformance(String[] features,
+                                                                 String clazz,
+                                                                 ARXClassificationConfiguration config) throws ParseException {
+    
+        // Return
+        return getClassificationPerformance(features, clazz, config, null);
+    }
+    
+    /**
+     * Creates a new set of statistics for the given classification task
+     * @param features - The feature attributes
+     * @param clazz - The class attributes
+     * @param config - The configuration
+     * @param scaling - Feature scaling
+     * @throws ParseException
+     */
+    public StatisticsClassification getClassificationPerformance(String[] features,
+                                                                 String clazz,
+                                                                 ARXClassificationConfiguration config,
+                                                                 ARXFeatureScaling scaling) throws ParseException {
+    
+        // Reset stop flag
+        interrupt.value = false;
+        progress.value = 0;
+        
+        // Return
+        return new StatisticsClassification(handle.getAssociatedInput(), 
+                                            handle, 
+                                            features, 
+                                            clazz, 
+                                            config, 
+                                            scaling,
+                                            interrupt, 
+                                            progress);
+    }
+    
+    /**
+     * Returns a contingency table for the given columns.
+     *
+     * @param column1 The first column
+     * @param orderFromDefinition1 Indicates whether the order that should be assumed for string data items
+     *            can (and should) be derived from the hierarchy provided in the data
+     *            definition (if any)
+     * @param column2 The second column
+     * @param orderFromDefinition2 Indicates whether the order that should be assumed for string data items
+     *            can (and should) be derived from the hierarchy provided in the data
+     *            definition (if any)
+     * @return
+     */
+    public StatisticsContingencyTable getContingencyTable(int column1, boolean orderFromDefinition1,
+                                                          int column2, boolean orderFromDefinition2) {
+        
+        return getContingencyTable(column1, getHierarchy(column1, orderFromDefinition1),
+                                   column2, getHierarchy(column2, orderFromDefinition2));
+    }
+    
+    /**
+     * Returns a contingency table for the given columns. This method assumes that the
+     * order of string data items will be derived from the hierarchies provided
+     * in the data definition (if any)
+     * 
+     * @param column1 The first column
+     * @param column2 The second column
+     * @return
+     */
+    public StatisticsContingencyTable getContingencyTable(int column1, int column2) {
+        return getContingencyTable(column1, true, column2, true);
+    }
+    
+    /**
+     * Returns a contingency table for the given columns.
+     *
+     * @param column1 The first column
+     * @param size1 The maximal size in this dimension
+     * @param orderFromDefinition1 Indicates whether the order that should be assumed for string data items
+     *            can (and should) be derived from the hierarchy provided in the data
+     *            definition (if any)
+     * @param column2 The second column
+     * @param size2 The maximal size in this dimension
+     * @param orderFromDefinition2 Indicates whether the order that should be assumed for string data items
+     *            can (and should) be derived from the hierarchy provided in the data
+     *            definition (if any)
+     * @return
+     */
+    public StatisticsContingencyTable getContingencyTable(int column1,
+                                                          int size1,
+                                                          boolean orderFromDefinition1,
+                                                          int column2,
+                                                          int size2,
+                                                          boolean orderFromDefinition2) {
+        
+        return getContingencyTable(column1, size1, getHierarchy(column1, orderFromDefinition1),
+                                   column2, size2, getHierarchy(column2, orderFromDefinition2));
+    }
+    
+    /**
+     * Returns a contingency table for the given columns. This method assumes that the
+     * order of string data items can (and should) be derived from the hierarchies provided
+     * in the data definition (if any)
+     * 
+     * @param column1 The first column
+     * @param size1 The maximal size in this dimension
+     * @param column2 The second column
+     * @param size2 The maximal size in this dimension
+     * @return
+     */
+    public StatisticsContingencyTable getContingencyTable(int column1,
+                                                          int size1,
+                                                          int column2,
+                                                          int size2) {
+        return getContingencyTable(column1, size1, true, column2, size2, true);
+    }
+    
+    /**
+     * Returns a contingency table for the given columns. The order for string data items is derived
+     * from the provided hierarchies
+     * 
+     * @param column1 The first column
+     * @param size1 The maximal size in this dimension
+     * @param hierarchy1 The hierarchy for the first column, may be null
+     * @param column2 The second column
+     * @param size2 The maximal size in this dimension
+     * @param hierarchy2 The hierarchy for the second column, may be null
+     * @return
+     */
+    public StatisticsContingencyTable getContingencyTable(int column1,
+                                                          int size1,
+                                                          String[][] hierarchy1,
+                                                          int column2,
+                                                          int size2,
+                                                          String[][] hierarchy2) {
+        
+        // Reset stop flag
+        interrupt.value = false;
+        
+        // Check
+        if (size1 <= 0 || size2 <= 0) {
+            throw new IllegalArgumentException("Size must be > 0");
+        }
+        
+        // Obtain default table
+        StatisticsContingencyTable table = getContingencyTable(column1,
+                                                               hierarchy1,
+                                                               column2,
+                                                               hierarchy2);
+        
+        // Check if suitable
+        if (table.values1.length <= size1 &&
+            table.values2.length <= size2) {
+            return table;
+        }
+        
+        // Init
+        String[] values1;
+        String[] values2;
+        double factor1;
+        double factor2;
+        
+        // Compute factors and values
+        if (table.values1.length > size1) {
+            factor1 = (double) size1 / (double) table.values1.length;
+            values1 = getScaledValues(table.values1, size1);
+        } else {
+            factor1 = 1;
+            values1 = table.values1;
+        }
+        if (table.values2.length > size2) {
+            factor2 = (double) size2 / (double) table.values2.length;
+            values2 = getScaledValues(table.values2, size2);
+        } else {
+            factor2 = 1;
+            values2 = table.values2;
+        }
+        
+        // Create entry set
+        final Map<Entry, Double> entries = new HashMap<Entry, Double>();
+        Iterator<Entry> iter = table.iterator;
+        double max = 0d;
+        while (iter.hasNext()) {
+            checkInterrupt();
+            Entry old = iter.next();
+            int index1 = (int) Math.round((double) old.value1 * factor1);
+            int index2 = (int) Math.round((double) old.value2 * factor2);
+            index1 = index1 < size1 ? index1 : size1 - 1;
+            index2 = index2 < size2 ? index2 : size2 - 1;
+            Entry entry = new Entry(index1, index2);
+            Double previous = entries.get(entry);
+            double value = previous != null ? previous + old.frequency : old.frequency;
+            max = Math.max(value, max);
+            entries.put(entry, value);
+        }
+        
+        // Create iterator
+        final Iterator<Entry> internal = entries.keySet().iterator();
+        final Iterator<Entry> iterator = new Iterator<Entry>() {
+            
+            private Map<Entry, Double> _entries  = entries;
+            private Iterator<Entry>    _internal = internal;
+            
+            @Override
+            public boolean hasNext() {
+                
+                if (_internal == null) return false;
+                boolean result = _internal.hasNext();
+                
+                // Try to release resources as early as possible
+                if (!result) {
+                    _internal = null;
+                    _entries = null;
+                }
+                return result;
+            }
+            
+            @Override
+            public Entry next() {
+                if (_internal == null) return null;
+                Entry e = _internal.next();
+                e.frequency = _entries.get(e);
+                return e;
+            }
+            
+            @Override
+            public void remove() {
+                throw new UnsupportedOperationException();
+            }
+        };
+        
+        // Result result
+        return new StatisticsContingencyTable(values1, values2, table.count, max, iterator);
+    }
+    
+    /**
+     * Returns a contingency table for the given columns. The order for string data items is derived
+     * from the provided hierarchies
+     * 
+     * @param column1 The first column
+     * @param hierarchy1 The hierarchy for the first column, may be null
+     * @param column2 The second column
+     * @param hierarchy2 The hierarchy for the second column, may be null
+     * @return
+     */
+    public StatisticsContingencyTable getContingencyTable(int column1,
+                                                          String[][] hierarchy1,
+                                                          int column2,
+                                                          String[][] hierarchy2) {
+        
+        // Reset stop flag
+        interrupt.value = false;
+        
+        // Init
+        String[] values1 = getDistinctValuesOrdered(column1, hierarchy1);
+        String[] values2 = getDistinctValuesOrdered(column2, hierarchy2);
+        
+        // Create maps of indexes
+        Map<String, Integer> indexes1 = new HashMap<String, Integer>();
+        for (int i = 0; i < values1.length; i++) {
+            checkInterrupt();
+            indexes1.put(values1[i], i);
+        }
+        Map<String, Integer> indexes2 = new HashMap<String, Integer>();
+        for (int i = 0; i < values2.length; i++) {
+            checkInterrupt();
+            indexes2.put(values2[i], i);
+        }
+        
+        // Create entry set
+        int max = Integer.MIN_VALUE;
+        final Map<Entry, Integer> entries = new HashMap<Entry, Integer>();
+        for (int row = 0; row < handle.getNumRows(); row++) {
+            checkInterrupt();
+            int index1 = indexes1.get(handle.getValue(row, column1));
+            int index2 = indexes2.get(handle.getValue(row, column2));
+            Entry entry = new Entry(index1, index2);
+            Integer previous = entries.get(entry);
+            int value = previous != null ? previous + 1 : 1;
+            max = Math.max(max, value);
+            entries.put(entry, value);
+        }
+        
+        // Create iterator
+        final int count = handle.getNumRows();
+        final Iterator<Entry> internal = entries.keySet().iterator();
+        final Iterator<Entry> iterator = new Iterator<Entry>() {
+            
+            private Map<Entry, Integer> _entries  = entries;
+            private Iterator<Entry>     _internal = internal;
+            
+            @Override
+            public boolean hasNext() {
+                
+                if (_internal == null) return false;
+                boolean result = _internal.hasNext();
+                
+                // Try to release resources as early as possible
+                if (!result) {
+                    _internal = null;
+                    _entries = null;
+                }
+                return result;
+            }
+            
+            @Override
+            public Entry next() {
+                if (_internal == null) return null;
+                Entry e = _internal.next();
+                e.frequency = (double) _entries.get(e) / (double) count;
+                return e;
+            }
+            
+            @Override
+            public void remove() {
+                throw new UnsupportedOperationException();
+            }
+        };
+        
+        // Result result
+        return new StatisticsContingencyTable(values1, values2, count, (double) max / (double) count, iterator);
+    }
+    
+    /**
+     * Returns the distinct set of data items from the given column.
+     *
+     * @param column The column
+     * @return
+     */
+    public String[] getDistinctValues(int column) {
+        return this.handle.getDistinctValues(column, new InterruptHandler() {
+            @Override
+            public void checkInterrupt() {
+                StatisticsBuilder.this.checkInterrupt();
+            }
+        });
+    }
+    
+    /**
+     * Returns an ordered list of the distinct set of data items from the given column. This method assumes
+     * that the order of string data items can (and should) be derived from the hierarchy provided in the
+     * data definition (if any)
+     * 
+     * @param column The column
+     * @return
+     */
+    public String[] getDistinctValuesOrdered(int column) {
+        return this.getDistinctValuesOrdered(column, true);
+    }
+
+    /**
+     * Returns an ordered list of the distinct set of data items from the given column.
+     *
+     * @param column The column
+     * @param orderFromDefinition Indicates whether the order that should be assumed for string data
+     *            items can (and should) be derived from the hierarchy provided in the
+     *            data definition (if any)
+     * @return
+     */
+    public String[] getDistinctValuesOrdered(int column, boolean orderFromDefinition) {
+        return getDistinctValuesOrdered(column, getHierarchy(column, orderFromDefinition));
+    }
+    
+    /**
+     * Returns an ordered list of the distinct set of data items from the given column. This method assumes
+     * that the order of string data items can (and should) be derived from the provided hierarchy
+     * 
+     * @param column The column
+     * @param hierarchy The hierarchy, may be null
+     * @return
+     */
+    public String[] getDistinctValuesOrdered(int column, String[][] hierarchy) {
+        
+        // Reset stop flag
+        interrupt.value = false;
+        
+        // Obtain list and data type
+        final String[] list = getDistinctValues(column);
+        final String attribute = handle.getAttributeName(column);
+        final DataType<?> datatype = handle.getDataType(attribute);
+        final int level = handle.getGeneralization(attribute);
+        
+        // Sort by data type
+        if (hierarchy == null || level == 0) {
+            sort(list, datatype);
+            // Sort by hierarchy and data type
+        } else {
+            // Build order directly from the hierarchy
+            final Map<String, Integer> order = new HashMap<String, Integer>();
+            int max = 0; // The order to use for the suppression string
+            
+            // Create base order
+            Set<String> baseSet = new HashSet<String>();
+            DataType<?> baseType = handle.getBaseDataType(attribute);
+            for (int i = 0; i < hierarchy.length; i++) {
+                String element = hierarchy[i][0];
+                checkInterrupt();
+                // Make sure that only elements from the hierarchy
+                // are added that are included in the data
+                // TODO: Calling isValid is only a work-around
+                if (baseType.isValid(element)) baseSet.add(element);
+            }
+            String[] baseArray = baseSet.toArray(new String[baseSet.size()]);
+            sort(baseArray, handle.getBaseDataType(attribute));
+            Map<String, Integer> baseOrder = new HashMap<String, Integer>();
+            for (int i = 0; i < baseArray.length; i++) {
+                checkInterrupt();
+                baseOrder.put(baseArray[i], i);
+            }
+            
+            // Handle optimized handles
+            int lower = handle.isOptimized() ? 0 : level;
+            int upper = handle.isOptimized() ? hierarchy[0].length: level + 1;
+            
+            // Build higher level order from base order
+            for (int i = 0; i < hierarchy.length; i++) {
+                checkInterrupt();
+                
+                for (int j = lower; j < upper; j++) {
+                    if (!order.containsKey(hierarchy[i][j])) {
+                        Integer position = baseOrder.get(hierarchy[i][0]);
+                        if (position != null) {
+                            order.put(hierarchy[i][j], position);
+                            max = Math.max(position, max) + 1;
+                        }
+                    }
+                }
+            }
+            
+            // Add suppression string
+            order.put(DataType.ANY_VALUE, max);
+            
+            // Sort
+            sort(list, order);
+        }
+        
+        // Done
+        return list;
+    }
+    
+    /**
+     * Returns statistics about the equivalence classes.
+     *
+     * @return
+     */
+    public StatisticsEquivalenceClasses getEquivalenceClassStatistics() {
+
+        // Reset stop flag
+        interrupt.value = false;
+
+        // Prepare
+        Set<String> attributes = handle.getDefinition().getQuasiIdentifyingAttributes();
+        final int[] indices = new int[attributes.size()];
+        int index = 0;
+        for (int column = 0; column < handle.getNumColumns(); column++) {
+            if (attributes.contains(handle.getAttributeName(column))) {
+                indices[index++] = column;
+            }
+        }
+
+        // Calculate equivalence classes
+        int capacity = handle.getNumRows() / 10;
+        capacity = capacity > 10 ? capacity : 10;
+        Groupify<TupleWrapper> map = new Groupify<TupleWrapper>(capacity);
+        int numRows = handle.getNumRows();
+        for (int row = 0; row < numRows; row++) {
+
+            TupleWrapper tuple = new TupleWrapper(handle, indices, row, false);
+            map.add(tuple);
+            checkInterrupt();
+        }
+
+        // Now compute the following values
+        double averageEquivalenceClassSize = 0d;
+        double averageEquivalenceClassSizeIncludingOutliers = 0d;
+        int maximalEquivalenceClassSize = Integer.MIN_VALUE;
+        int maximalEquivalenceClassSizeIncludingOutliers = Integer.MIN_VALUE;
+        int minimalEquivalenceClassSize = Integer.MAX_VALUE;
+        int minimalEquivalenceClassSizeIncludingOutliers = Integer.MAX_VALUE;
+        int numberOfEquivalenceClasses = 0;
+        int numberOfEquivalenceClassesIncludingOutliers = map.size();
+        int numberOfTuples = 0;
+        int numberOfOutlyingTuples = 0;
+         
+        // Let's do it
+        boolean containsOutliers = false;
+        Group<TupleWrapper> element = map.first();
+        while (element != null) {
+            
+            checkInterrupt();
+            maximalEquivalenceClassSizeIncludingOutliers = Math.max(element.getCount(), maximalEquivalenceClassSizeIncludingOutliers);
+            minimalEquivalenceClassSizeIncludingOutliers = Math.min(element.getCount(), minimalEquivalenceClassSizeIncludingOutliers);
+            averageEquivalenceClassSizeIncludingOutliers += element.getCount();
+            numberOfTuples += element.getCount();
+            
+            if (!element.getElement().isOutlier()) {
+                
+                maximalEquivalenceClassSize = Math.max(element.getCount(), maximalEquivalenceClassSize);
+                minimalEquivalenceClassSize = Math.min(element.getCount(), minimalEquivalenceClassSize);
+                averageEquivalenceClassSize += element.getCount();
+                
+            } else {
+                
+                containsOutliers = true;
+                // All suppressed records will collapse into a single group, so we can use the "=" assignment operator here
+                numberOfOutlyingTuples = element.getCount();
+            }
+            
+            element = element.next();
+        }
+        
+        numberOfEquivalenceClasses = numberOfEquivalenceClassesIncludingOutliers;
+        if (containsOutliers) {
+            numberOfEquivalenceClasses -= 1;
+        }
+        
+        averageEquivalenceClassSize /= (double)numberOfEquivalenceClasses;
+        averageEquivalenceClassSizeIncludingOutliers /= (double)numberOfEquivalenceClassesIncludingOutliers;
+        
+        // Fix corner cases
+        if (numberOfEquivalenceClasses == 0) {
+            averageEquivalenceClassSize = 0;
+            maximalEquivalenceClassSize = 0;
+            minimalEquivalenceClassSize = 0;
+        }
+
+        // And return
+        return new StatisticsEquivalenceClasses(averageEquivalenceClassSize,
+                                                averageEquivalenceClassSizeIncludingOutliers,
+                                                maximalEquivalenceClassSize,
+                                                maximalEquivalenceClassSizeIncludingOutliers,
+                                                minimalEquivalenceClassSize,
+                                                minimalEquivalenceClassSizeIncludingOutliers,
+                                                numberOfEquivalenceClasses,
+                                                numberOfEquivalenceClassesIncludingOutliers,
+                                                numberOfTuples,
+                                                numberOfOutlyingTuples);
+    }
+    
+    /**
+     * Returns a frequency distribution for the values in the given column. This method assumes that the
+     * order of string data items can (and should) be derived from the hierarchy provided in the data
+     * definition (if any)
+     * 
+     * @param column The column
+     * @return
+     */
+    public StatisticsFrequencyDistribution getFrequencyDistribution(int column) {
+        return getFrequencyDistribution(column, true);
+    }
+
+    /**
+     * Returns a frequency distribution for the values in the given column.
+     *
+     * @param column The column
+     * @param orderFromDefinition Indicates whether the order that should be assumed for string data items
+     *            can (and should) be derived from the hierarchy provided in the data
+     *            definition (if any)
+     * @return
+     */
+    public StatisticsFrequencyDistribution getFrequencyDistribution(int column, boolean orderFromDefinition) {
+        return getFrequencyDistribution(column, getHierarchy(column, orderFromDefinition));
+    }
+
+    /**
+     * Returns a frequency distribution for the values in the given column. The order for string data items
+     * is derived from the provided hierarchy
+     * 
+     * @param column The column
+     * @param hierarchy The hierarchy, may be null
+     * @return
+     */
+    public StatisticsFrequencyDistribution getFrequencyDistribution(int column, String[][] hierarchy) {
+
+        // Reset stop flag
+        interrupt.value = false;
+        
+        // Init
+        String[] values = getDistinctValuesOrdered(column, hierarchy);
+        double[] frequencies = new double[values.length];
+        
+        // Create map of indexes
+        Map<String, Integer> indexes = new HashMap<String, Integer>();
+        for (int i = 0; i < values.length; i++) {
+            checkInterrupt();
+            indexes.put(values[i], i);
+        }
+        
+        // Count frequencies
+        for (int row = 0; row < handle.getNumRows(); row++) {
+            checkInterrupt();
+            String value = handle.getValue(row, column);
+            frequencies[indexes.get(value)]++;
+        }
+        
+        // Divide by count
+        int count = handle.getNumRows();
+        for (int i = 0; i < frequencies.length; i++) {
+            checkInterrupt();
+            frequencies[i] /= (double) count;
+        }
+        
+        // Return
+        return new StatisticsFrequencyDistribution(values, frequencies, count);
+    }
+
+    /**
+     * 
+     * Returns an interruptible instance of this object.
+     *
+     * @return
+     */
+    public StatisticsBuilderInterruptible getInterruptibleInstance() {
+        return new StatisticsBuilderInterruptible(handle);
+    }
+
+    /**
+     * Returns data quality according to various models.
+     * 
+     * @return
+     */
+    public StatisticsQuality getQualityStatistics() {
+        
+        // Build and return
+        return getQualityStatistics(this.handle.getHandle());
+    }
+
+    /**
+     * Returns data quality according to various models. This is a special variant of 
+     * the method supporting arbitrary user-defined outputs.
+     * 
+     * @param output
+     * @return
+     */
+    public StatisticsQuality getQualityStatistics(DataHandle output) {
+
+        // Reset stop flag
+        interrupt.value = false;
+        progress.value = 0;
+
+        // Prepare
+        DataHandleInternal input = this.handle.getAssociatedInput();
+        ARXConfiguration config = this.handle.getConfiguration();
+        
+        // Very basic check        
+        if (output.getNumRows() != input.getNumRows() ||
+            output.getNumColumns() != input.getNumColumns()) {
+            throw new IllegalArgumentException("Input and output do not match");
+        }
+
+        // Build and return
+        return new StatisticsQuality(input.getHandle(), output, config, interrupt, progress);
+    }
+    
+    /**
+     * Returns summary statistics for all attributes.
+     * 
+     * @param listwiseDeletion A flag enabling list-wise deletion
+     * @return
+     */
+    @SuppressWarnings({ "unchecked", "rawtypes" })
+    public <T> Map<String, StatisticsSummary<?>> getSummaryStatistics(boolean listwiseDeletion) {
+
+        // Reset stop flag
+        interrupt.value = false;
+        
+        Map<String, DescriptiveStatistics> statistics = new HashMap<String, DescriptiveStatistics>();
+        Map<String, StatisticsSummaryOrdinal> ordinal = new HashMap<String, StatisticsSummaryOrdinal>();
+        Map<String, DataScale> scales = new HashMap<String, DataScale>();
+        Map<String, GeometricMean> geomean = new HashMap<String, GeometricMean>();
+        
+        // Detect scales
+        for (int col = 0; col < handle.getNumColumns(); col++) {
+            
+            // Meta
+            String attribute = handle.getAttributeName(col);
+            DataType<?> type = handle.getDataType(attribute);
+            
+            // Scale
+            DataScale scale = type.getDescription().getScale();
+            
+            // Try to replace nominal scale with ordinal scale based on base data type
+            if (scale == DataScale.NOMINAL && handle.getGeneralization(attribute) != 0) {
+                if (!(handle.getBaseDataType(attribute) instanceof ARXString) &&
+                    getHierarchy(col, true) != null) {
+                    scale = DataScale.ORDINAL;
+                }
+            }
+            
+            // Store
+            scales.put(attribute, scale);
+            statistics.put(attribute, new DescriptiveStatistics());
+            geomean.put(attribute, new GeometricMean());
+            ordinal.put(attribute, getSummaryStatisticsOrdinal(handle.getGeneralization(attribute),
+                                                               handle.getDataType(attribute),
+                                                               handle.getBaseDataType(attribute),
+                                                               getHierarchy(col, true)));
+        }
+        
+        // Compute summary statistics
+        for (int row = 0; row < handle.getNumRows(); row++) {
+            
+            // Check, if we should include this row
+            boolean include = true;
+            if (listwiseDeletion) {
+                for (int col = 0; col < handle.getNumColumns(); col++) {
+                    if (handle.isOutlier(row) || DataType.isNull(handle.getValue(row, col))) {
+                        include = false;
+                        break;
+                    }
+                }
+            }
+            
+            // Check
+            checkInterrupt();
+            
+            // If yes, add
+            if (include) {
+                
+                // For each column
+                for (int col = 0; col < handle.getNumColumns(); col++) {
+                    
+                    // Meta
+                    String value = handle.getValue(row, col);
+                    String attribute = handle.getAttributeName(col);
+                    DataType<?> type = handle.getDataType(attribute);
+                    
+                    // Analyze
+                    if (!DataType.isAny(value) && !DataType.isNull(value)) {
+                        ordinal.get(attribute).addValue(value);
+                        if (type instanceof DataTypeWithRatioScale) {
+                            double doubleValue = ((DataTypeWithRatioScale) type).toDouble(type.parse(value));
+                            statistics.get(attribute).addValue(doubleValue);
+                            geomean.get(attribute).increment(doubleValue + 1d);
+                        }
+                    }
+                }
+            }
+        }
+        
+        // Convert
+        Map<String, StatisticsSummary<?>> result = new HashMap<String, StatisticsSummary<?>>();
+        for (int col = 0; col < handle.getNumColumns(); col++) {
+            
+            // Check
+            checkInterrupt();
+            
+            // Depending on scale
+            String attribute = handle.getAttributeName(col);
+            DataScale scale = scales.get(attribute);
+            DataType<T> type = (DataType<T>) handle.getDataType(attribute);
+            ordinal.get(attribute).analyze();
+            if (scale == DataScale.NOMINAL) {
+                StatisticsSummaryOrdinal stats = ordinal.get(attribute);
+                result.put(attribute, new StatisticsSummary<T>(DataScale.NOMINAL,
+                                                               stats.getNumberOfMeasures(),
+                                                               stats.getDistinctNumberOfValues(),
+                                                               stats.getMode(),
+                                                               type.parse(stats.getMode())));
+            } else if (scale == DataScale.ORDINAL) {
+                StatisticsSummaryOrdinal stats = ordinal.get(attribute);
+                result.put(attribute, new StatisticsSummary<T>(DataScale.ORDINAL,
+                                                               stats.getNumberOfMeasures(),
+                                                               stats.getDistinctNumberOfValues(),
+                                                               stats.getMode(),
+                                                               type.parse(stats.getMode()),
+                                                               stats.getMedian(),
+                                                               type.parse(stats.getMedian()),
+                                                               stats.getMin(),
+                                                               type.parse(stats.getMin()),
+                                                               stats.getMax(),
+                                                               type.parse(stats.getMax())));
+            } else if (scale == DataScale.INTERVAL) {
+                StatisticsSummaryOrdinal stats = ordinal.get(attribute);
+                DescriptiveStatistics stats2 = statistics.get(attribute);
+                boolean isPeriod = type.getDescription().getWrappedClass() == Date.class;
+                
+                // TODO: Something is wrong with commons math's kurtosis
+                double kurtosis = stats2.getKurtosis();
+                kurtosis = kurtosis < 0d ? Double.NaN : kurtosis;
+                double range = stats2.getMax() - stats2.getMin();
+                double stddev = Math.sqrt(stats2.getVariance());
+                
+                result.put(attribute, new StatisticsSummary<T>(DataScale.INTERVAL,
+                                                               stats.getNumberOfMeasures(),
+                                                               stats.getDistinctNumberOfValues(),
+                                                               stats.getMode(),
+                                                               type.parse(stats.getMode()),
+                                                               stats.getMedian(),
+                                                               type.parse(stats.getMedian()),
+                                                               stats.getMin(),
+                                                               type.parse(stats.getMin()),
+                                                               stats.getMax(),
+                                                               type.parse(stats.getMax()),
+                                                               toString(type, stats2.getMean(), false, false),
+                                                               toValue(type, stats2.getMean()),
+                                                               stats2.getMean(),
+                                                               toString(type, stats2.getVariance(), isPeriod, true),
+                                                               toValue(type, stats2.getVariance()),
+                                                               stats2.getVariance(),
+                                                               toString(type, stats2.getPopulationVariance(), isPeriod, true),
+                                                               toValue(type, stats2.getPopulationVariance()),
+                                                               stats2.getPopulationVariance(),
+                                                               toString(type, stddev, isPeriod, false),
+                                                               toValue(type, stddev),
+                                                               stddev,
+                                                               toString(type, range, isPeriod, false),
+                                                               toValue(type, range),
+                                                               stats2.getMax() - stats2.getMin(),
+                                                               toString(type, kurtosis, isPeriod, false),
+                                                               toValue(type, kurtosis),
+                                                               kurtosis));
+            } else if (scale == DataScale.RATIO) {
+                StatisticsSummaryOrdinal stats = ordinal.get(attribute);
+                DescriptiveStatistics stats2 = statistics.get(attribute);
+                GeometricMean geo = geomean.get(attribute);
+                
+                // TODO: Something is wrong with commons math's kurtosis
+                double kurtosis = stats2.getKurtosis();
+                kurtosis = kurtosis < 0d ? Double.NaN : kurtosis;
+                double range = stats2.getMax() - stats2.getMin();
+                double stddev = Math.sqrt(stats2.getVariance());
+                
+                result.put(attribute, new StatisticsSummary<T>(DataScale.RATIO,
+                                                               stats.getNumberOfMeasures(),
+                                                               stats.getDistinctNumberOfValues(),
+                                                               stats.getMode(),
+                                                               type.parse(stats.getMode()),
+                                                               stats.getMedian(),
+                                                               type.parse(stats.getMedian()),
+                                                               stats.getMin(),
+                                                               type.parse(stats.getMin()),
+                                                               stats.getMax(),
+                                                               type.parse(stats.getMax()),
+                                                               toString(type, stats2.getMean(), false, false),
+                                                               toValue(type, stats2.getMean()),
+                                                               stats2.getMean(),
+                                                               toString(type, stats2.getVariance(), false, false),
+                                                               toValue(type, stats2.getVariance()),
+                                                               stats2.getVariance(),
+                                                               toString(type, stats2.getPopulationVariance(), false, false),
+                                                               toValue(type, stats2.getPopulationVariance()),
+                                                               stats2.getPopulationVariance(),
+                                                               toString(type, stddev, false, false),
+                                                               toValue(type, stddev),
+                                                               stddev,
+                                                               toString(type, range, false, false),
+                                                               toValue(type, range),
+                                                               range,
+                                                               toString(type, kurtosis, false, false),
+                                                               toValue(type, kurtosis),
+                                                               kurtosis,
+                                                               toString(type, geo.getResult() - 1d, false, false),
+                                                               toValue(type, geo.getResult() - 1d),
+                                                               stats2.getGeometricMean()));
+            }
+        }
+        
+        return result;
+    }
+
+    /**
+     * Checks whether an interruption happened.
+     */
+    private void checkInterrupt() {
+        if (interrupt.value) {
+            throw new ComputationInterruptedException("Interrupted");
+        }
+    }
+    
+    /**
+     * Returns the appropriate hierarchy, if any.
+     *
+     * @param column
+     * @param orderFromDefinition
+     * @return
+     */
+    private String[][] getHierarchy(int column, boolean orderFromDefinition) {
+        
+        // Init
+        final String attribute = handle.getAttributeName(column);
+        final String[][] hierarchy = handle.getDefinition().getHierarchy(attribute);
+        final DataType<?> datatype = handle.getDataType(attribute);
+        
+        // Check if hierarchy available
+        if (orderFromDefinition && datatype instanceof ARXString && hierarchy != null) {
+            return hierarchy;
+        } else {
+            return null;
+        }
+    }
+    
+    /**
+     * Scales the given string array.
+     *
+     * @param values
+     * @param length The resulting length
+     * @return
+     */
+    private String[] getScaledValues(String[] values, int length) {
+        
+        // Init
+        AggregateFunction<String> function = AggregateFunction.forType(DataType.STRING).createSetFunction();
+        double factor = (double) length / (double) values.length;
+        String[] result = new String[length];
+        
+        // Aggregate
+        int previous = 0;
+        List<String> toAggregate = new ArrayList<String>();
+        for (int i = 0; i < values.length; i++) {
+            
+            checkInterrupt();
+            
+            int index = (int) Math.round((double) i * factor);
+            index = index < length ? index : length - 1;
+            
+            if (index != previous) {
+                result[previous] = function.aggregate(toAggregate.toArray(new String[toAggregate.size()]));
+                toAggregate.clear();
+                previous = index;
+            }
+            toAggregate.add(values[i]);
+        }
+        
+        result[length - 1] = function.aggregate(toAggregate.toArray(new String[toAggregate.size()]));
+        return result;
+    }
+    
+    /**
+     * Returns a summary statistics object for the given attribute
+     * @param generalization
+     * @param dataType
+     * @param baseDataType
+     * @param hierarchy
+     * @return
+     */
+    private <U, V> StatisticsSummaryOrdinal getSummaryStatisticsOrdinal(final int generalization,
+                                                                        final DataType<U> dataType,
+                                                                        final DataType<V> baseDataType,
+                                                                        final String[][] hierarchy) {
+        
+        // TODO: It would be cleaner to return an ARXOrderedString for generalized variables
+        // TODO: that have a suitable data type directly from the DataHandle
+        if (generalization == 0 || !(dataType instanceof ARXString)) {
+            return new StatisticsSummaryOrdinal(dataType);
+        } else if (baseDataType instanceof ARXString) {
+            return new StatisticsSummaryOrdinal(dataType);
+        } else if (hierarchy == null) {
+            return new StatisticsSummaryOrdinal(dataType);
+        } else {
+            final Map<String, String> map = new HashMap<String, String>();
+            for (int i = 0; i < hierarchy.length; i++) {
+                map.put(hierarchy[i][generalization], hierarchy[i][0]);
+            }
+            return new StatisticsSummaryOrdinal(new Comparator<String>() {
+                public int compare(String o1, String o2) {
+                    V _o1 = null;
+                    try {
+                        _o1 = baseDataType.parse(map.get(o1));
+                    } catch (Exception e) {
+                        // Nothing to do
+                    }
+                    V _o2 = null;
+                    try {
+                        _o2 = baseDataType.parse(map.get(o2));
+                    } catch (Exception e) {
+                        // Nothing to do
+                    }
+                    try {
+                        return baseDataType.compare(_o1, _o2);
+                    } catch (Exception e) {
+                        return 0;
+                    }
+                }
+            });
+        }
+    }
+    
+    /**
+     * Orders the given array by data type.
+     *
+     * @param array
+     * @param type
+     */
+    private void sort(final String[] array, final DataType<?> type) {
+        GenericSorting.mergeSort(0, array.length, new IntComparator() {
+            
+            @Override
+            public int compare(int arg0, int arg1) {
+                checkInterrupt();
+                try {
+                    String s1 = array[arg0];
+                    String s2 = array[arg1];
+                    return (s1 == DataType.ANY_VALUE && s2 == DataType.ANY_VALUE) ? 0
+                            : (s1 == DataType.ANY_VALUE ? +1
+                                    : (s2 == DataType.ANY_VALUE ? -1
+                                            : type.compare(s1, s2)));
+                } catch (
+                        IllegalArgumentException
+                        | ParseException e) {
+                    throw new RuntimeException("Some values seem to not conform to the data type", e);
+                }
+            }
+        }, new Swapper() {
+            @Override
+            public void swap(int arg0, int arg1) {
+                String temp = array[arg0];
+                array[arg0] = array[arg1];
+                array[arg1] = temp;
+            }
+        });
+    }
+    
+    /**
+     * Orders the given array by the given sort order.
+     *
+     * @param array
+     * @param order
+     */
+    private void sort(final String[] array, final Map<String, Integer> order) {
+        GenericSorting.mergeSort(0, array.length, new IntComparator() {
+            @Override
+            public int compare(int arg0, int arg1) {
+                checkInterrupt();
+                Integer order1 = order.get(array[arg0]);
+                Integer order2 = order.get(array[arg1]);
+                if (order1 == null || order2 == null) {
+                    String message = "The hierarchy seems to not cover all data values";
+                    message += order1 == null ? " (unknown = "+array[arg0]+")" : "";
+                    message += order2 == null ? " (unknown = "+array[arg1]+")" : "";
+                    throw new RuntimeException(message);
+                } else {
+                    return order1.compareTo(order2);
+                }
+            }
+        }, new Swapper() {
+            @Override
+            public void swap(int arg0, int arg1) {
+                String temp = array[arg0];
+                array[arg0] = array[arg1];
+                array[arg1] = temp;
+            }
+        });
+    }
+    
+    /**
+     * Used for building summary statistics
+     * @param type
+     * @param value
+     * @param isPeriod Defines whether the parameter is a time period
+     * @param isSquare Defines whether the period is a squared period
+     * @return
+     */
+    @SuppressWarnings({ "unchecked", "rawtypes" })
+    private String toString(DataType<?> type, double value, boolean isPeriod, boolean isSquare) {
+        
+        // Handle corner cases
+        if (Double.isNaN(value)) {
+            return "Not available";
+        } else if (Double.isInfinite(value)) {
+            if (value < 0) {
+                return "-Infinity";
+            } else {
+                return "+Infinity";
+            }
+        }
+        
+        // Handle periods
+        if (isPeriod) {
+            
+            // Init
+            long SECONDS = 1000;
+            long MINUTES = 60 * SECONDS;
+            long HOURS = 60 * MINUTES;
+            long DAYS = 24 * HOURS;
+            long WEEKS = 7 * DAYS;
+            
+            // Square
+            if (isSquare) {
+                SECONDS *= SECONDS;
+                MINUTES *= MINUTES;
+                HOURS *= HOURS;
+                DAYS *= DAYS;
+                WEEKS *= WEEKS;
+            }
+            
+            // Compute
+            final int weeks = (int) (value / WEEKS);
+            value = value % WEEKS;
+            final int days = (int) (value / DAYS);
+            value = value % DAYS;
+            final int hours = (int) (value / HOURS);
+            value = value % HOURS;
+            final int minutes = (int) (value / MINUTES);
+            value = value % MINUTES;
+            final int seconds = (int) (value / SECONDS);
+            value = value % SECONDS;
+            final int milliseconds = (int) (value);
+            
+            // Convert
+            StringBuilder builder = new StringBuilder();
+            if (weeks != 0) builder.append(weeks).append(isSquare ? "w^2, " : "w, ");
+            if (days != 0) builder.append(days).append(isSquare ? "d^2, " : "d, ");
+            if (hours != 0) builder.append(hours).append(isSquare ? "h^2, " : "h, ");
+            if (minutes != 0) builder.append(minutes).append(isSquare ? "m^2, " : "m, ");
+            if (seconds != 0) builder.append(seconds).append(isSquare ? "s^2, " : "s, ");
+            builder.append(milliseconds).append(isSquare ? "ms^2" : "ms");
+            
+            // Return
+            return builder.toString();
+            
+        }
+        
+        // Handle data types
+        if (type instanceof DataTypeWithRatioScale) {
+            DataTypeWithRatioScale rType = (DataTypeWithRatioScale) type;
+            return rType.format(rType.fromDouble(value));
+        } else {
+            return String.valueOf(value);
+        }
+    }
+    
+    /**
+     * Used for building summary statistics
+     * @param type
+     * @param value
+     * @return
+     */
+    @SuppressWarnings("unchecked")
+    private <T> T toValue(DataType<T> type, double value) {
+        
+        // Handle corner cases
+        if (Double.isNaN(value) || Double.isInfinite(value)) {
+            return null;
+        }
+        
+        // Handle data types
+        Class<?> clazz = type.getDescription().getWrappedClass();
+        if (clazz == Long.class) {
+            return (T) Long.valueOf((long) value);
+        } else if (clazz == Double.class) {
+            return (T) Double.valueOf(value);
+        } else if (clazz == Date.class) {
+            return (T) new Date((long) value);
+        } else {
+            return (T) String.valueOf(value);
+        }
+    }
+    
+    /**
+     * Returns progress data, if available
+     *
+     * @return
+     */
+    int getProgress() {
+        return this.progress.value;
+    }
+
+    /**
+     * Stops all computations. May lead to exceptions being thrown. Use with care.
+     */
+    void interrupt() {
+        this.interrupt.value = true;
+    }
 }