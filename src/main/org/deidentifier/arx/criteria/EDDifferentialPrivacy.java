--- conflicted
+++ resolved
@@ -1,284 +1,375 @@
-/*
- * ARX: Powerful Data Anonymization
- * Copyright 2012 - 2017 Fabian Prasser, Florian Kohlmayer and contributors
- * 
- * Licensed under the Apache License, Version 2.0 (the "License");
- * you may not use this file except in compliance with the License.
- * You may obtain a copy of the License at
- * 
- * http://www.apache.org/licenses/LICENSE-2.0
- * 
- * Unless required by applicable law or agreed to in writing, software
- * distributed under the License is distributed on an "AS IS" BASIS,
- * WITHOUT WARRANTIES OR CONDITIONS OF ANY KIND, either express or implied.
- * See the License for the specific language governing permissions and
- * limitations under the License.
- */
-package org.deidentifier.arx.criteria;
-
-import org.deidentifier.arx.DataGeneralizationScheme;
-
-/**
- * (e,d)-Differential Privacy implemented with (k,b)-SDGS as proposed in:
- * 
- * Ninghui Li, Wahbeh H. Qardaji, Dong Su:
- * On sampling, anonymization, and differential privacy or, k-anonymization meets differential privacy. 
- * Proceedings of ASIACCS 2012. pp. 32-33
- * 
- * @author Raffael Bild
- * @author Fabian Prasser
- * @author Florian Kohlmayer
- */
-public class EDDifferentialPrivacy extends AbstractEDDifferentialPrivacy {
-    
-    /** SVUID */
-    private static final long        serialVersionUID = 242579895476272606L;
-
-    /** Parameter */
-    private final double             epsilon;
-    /** Parameter */
-<<<<<<< HEAD
-    private final int                k;
-=======
-    private final double             delta;
-    /** Parameter */
-    private int                      k;
->>>>>>> a40471c4
-    /** Parameter */
-    private double                   beta;
-    /** Parameter */
-    private DataGeneralizationScheme generalization;
-
-    /**
-<<<<<<< HEAD
-     * Creates a new instance
-     * 
-=======
-     * Creates a new data-independent instance
->>>>>>> a40471c4
-     * @param epsilon
-     * @param delta
-     * @param generalization
-     */
-    public EDDifferentialPrivacy(double epsilon, double delta, 
-                                 DataGeneralizationScheme generalization) {
-        this(epsilon, delta, generalization, false);
-<<<<<<< HEAD
-=======
-    }
-    
-    /**
-     * Creates a new data-dependent instance
-     * @param epsilon
-     * @param delta
-     */
-    public EDDifferentialPrivacy(double epsilon, double delta) {
-        this(epsilon, delta, null, false);
->>>>>>> a40471c4
-    }
-    
-    /**
-     * Creates a new instance which may be configured to produce deterministic output.
-     * Note: *never* use this in production. It is implemented for testing purposes, only.
-     * 
-     * @param epsilon
-     * @param delta
-     * @param generalization
-     * @param deterministic
-     */
-    public EDDifferentialPrivacy(double epsilon, double delta, 
-                                 DataGeneralizationScheme generalization,
-                                 boolean deterministic) {
-        super(delta, deterministic);
-        this.epsilon = epsilon;
-        this.generalization = generalization;
-<<<<<<< HEAD
-        this.beta = calculateBeta(epsilon);
-        this.k = calculateK(getDelta(), epsilon, this.beta);
-=======
-        this.beta = generalization == null ? -Double.MAX_VALUE : calculateBeta(epsilon);
-        this.k = generalization == null ? -Integer.MAX_VALUE : calculateK(delta, epsilon, this.beta);
-        this.deterministic = deterministic;
->>>>>>> a40471c4
-    }
-    
-    /**
-<<<<<<< HEAD
-     * Private constructor used for cloning instances.
-     * 
-     * @param epsilon
-     * @param delta
-     * @param beta
-     * @param k
-     * @param generalization
-     * @param deterministic
-     */
-    private EDDifferentialPrivacy(double epsilon, double delta,
-                                  double beta, int k,
-                                  DataGeneralizationScheme generalization,
-                                  boolean deterministic) {
-        super(delta, deterministic);
-        this.epsilon = epsilon;
-        this.generalization = generalization;
-        this.beta = beta;
-        this.k = k;
-=======
-     * Returns the k parameter of (k,b)-SDGS
-     * @return
-     */
-    public double getBeta() {
-        if (beta < 0d) { throw new RuntimeException("This instance has not been initialized yet"); }
-        return beta;
-    }
-    
-    @Override
-    public DataSubset getDataSubset() {
-        return subset;
-    }
-
-    /**
-     * Returns the delta parameter of (e,d)-DP
-     * @return
-     */
-    public double getDelta() {
-        return delta;
-    }
-
-    /**
-     * Returns the epsilon parameter of (e,d)-DP
-     * @return
-     */
-    public double getEpsilon() {
-        return epsilon;
-    }
-
-    /**
-     * Returns the defined generalization scheme
-     * @return
-     */
-    public DataGeneralizationScheme getGeneralizationScheme() {
-        return this.generalization;
-    }
-
-    /**
-     * Returns the k parameter of (k,b)-SDGS
-     * @return
-     */
-    public int getK() {
-        if (k < 0) { throw new RuntimeException("This instance has not been initialized yet"); }
-        return k;
->>>>>>> a40471c4
-    }
-    
-    /**
-     * Returns whether this instance is data-dependent
-     * @return
-     */
-    public boolean isDataDependent() {
-        return this.generalization == null;
-    }
-    
-    /**
-     * Returns whether this instance is deterministic
-     * @return
-     */
-    public boolean isDeterministic() {
-        return deterministic;
-    }
-
-    @Override
-    public EDDifferentialPrivacy clone() {
-        return new EDDifferentialPrivacy(this.getEpsilon(), this.getDelta(), this.getBeta(), this.getK(),
-                                         this.getGeneralizationScheme(), this.isDeterministic());
-    }
-    
-    @Override
-<<<<<<< HEAD
-    public double getBeta() {
-        return beta;
-=======
-    public int getRequirements(){
-        // Requires two counters
-        return ARXConfiguration.REQUIREMENT_COUNTER |
-               ARXConfiguration.REQUIREMENT_SECONDARY_COUNTER;
-    }
-
-    /**
-     * Creates a random sample based on beta
-     *
-     * @param manager
-     */
-    public void initialize(DataManager manager, ARXConfiguration config){
-        
-        // Needed for consistent de-serialization. We need to call this
-        // method in the constructor of the class DataManager. The following
-        // condition should hold, when this constructor is called during 
-        // de-serialization, when we must not change the subset.
-        if (subset != null && this.manager == null) {
-            this.manager = manager;
-            return;
-        }
-        
-        // Needed to prevent inconsistencies. We need to call this
-        // method in the constructor of the class DataManager. It will be called again, when
-        // ARXConfiguration is initialized(). During the second call we must not change the subset.
-        if (subset != null && this.manager == manager) {
-            return;
-        }
-
-        // Create RNG
-        Random random;
-        if (deterministic) {
-            random = new Random(0xDEADBEEF);
-        } else {
-            random = new SecureRandom();
-        }
-        
-        // Set beta and k if required
-        if (isDataDependent()) {
-            double epsilonAnon = epsilon - (epsilon * config.getEpsilonSearchFraction());
-            beta = calculateBeta(epsilonAnon);
-            k = calculateK(delta, epsilonAnon, beta);
-        }
-
-        // Create a data subset via sampling based on beta
-        Set<Integer> subsetIndices = new HashSet<Integer>();
-        int records = manager.getDataGeneralized().getDataLength();
-        for (int i = 0; i < records; ++i) {
-            if (random.nextDouble() < beta) {
-                subsetIndices.add(i);
-            }
-        }
-        this.subset = DataSubset.create(records, subsetIndices);
-        this.manager = manager;
-    }
-
-    @Override
-    public boolean isAnonymous(Transformation node, HashGroupifyEntry entry) {
-        return entry.count >= getK();
-    }
-
-    @Override
-    public boolean isLocalRecodingSupported() {
-        return false;
->>>>>>> a40471c4
-    }
-    
-    @Override
-    public double getEpsilon() {
-        return epsilon;
-    }
-    
-    @Override
-    public int getK() {
-        return k;
-    }
-
-    /**
-     * Returns the defined generalization scheme
-     * @return
-     */
-    public DataGeneralizationScheme getGeneralizationScheme() {
-        return this.generalization;
-    }
-}
+/*
+ * ARX: Powerful Data Anonymization
+ * Copyright 2012 - 2017 Fabian Prasser, Florian Kohlmayer and contributors
+ * 
+ * Licensed under the Apache License, Version 2.0 (the "License");
+ * you may not use this file except in compliance with the License.
+ * You may obtain a copy of the License at
+ * 
+ * http://www.apache.org/licenses/LICENSE-2.0
+ * 
+ * Unless required by applicable law or agreed to in writing, software
+ * distributed under the License is distributed on an "AS IS" BASIS,
+ * WITHOUT WARRANTIES OR CONDITIONS OF ANY KIND, either express or implied.
+ * See the License for the specific language governing permissions and
+ * limitations under the License.
+ */
+package org.deidentifier.arx.criteria;
+
+import java.security.SecureRandom;
+import java.util.HashSet;
+import java.util.Random;
+import java.util.Set;
+
+import org.apache.commons.math3.analysis.function.Exp;
+import org.apache.commons.math3.analysis.function.Log;
+import org.apache.commons.math3.distribution.BinomialDistribution;
+import org.deidentifier.arx.ARXConfiguration;
+import org.deidentifier.arx.DataGeneralizationScheme;
+import org.deidentifier.arx.DataSubset;
+import org.deidentifier.arx.certificate.elements.ElementData;
+import org.deidentifier.arx.framework.check.groupify.HashGroupifyEntry;
+import org.deidentifier.arx.framework.data.DataManager;
+import org.deidentifier.arx.framework.lattice.Transformation;
+
+/**
+ * (e,d)-Differential Privacy implemented with (k,b)-SDGS as proposed in:
+ * 
+ * Ninghui Li, Wahbeh H. Qardaji, Dong Su:
+ * On sampling, anonymization, and differential privacy or, k-anonymization meets differential privacy. 
+ * Proceedings of ASIACCS 2012. pp. 32-33
+ * 
+ * @author Raffael Bild
+ * @author Fabian Prasser
+ * @author Florian Kohlmayer
+ */
+public class EDDifferentialPrivacy extends ImplicitPrivacyCriterion {
+    
+    /** SVUID */
+    private static final long        serialVersionUID = 242579895476272606L;
+
+    /** Parameter */
+    private final double             epsilon;
+    /** Parameter */
+    private final double             delta;
+    /** Parameter */
+    private int                      k;
+    /** Parameter */
+    private double                   beta;
+    /** Parameter */
+    private DataSubset               subset;
+    /** Parameter */
+    private transient DataManager    manager;
+    /** Parameter */
+    private transient boolean        deterministic    = false;
+    /** Parameter */
+    private DataGeneralizationScheme generalization;
+
+    /**
+     * Creates a new data-independent instance
+     * @param epsilon
+     * @param delta
+     * @param generalization
+     */
+    public EDDifferentialPrivacy(double epsilon, double delta, 
+                                 DataGeneralizationScheme generalization) {
+        this(epsilon, delta, generalization, false);
+    }
+    
+    /**
+     * Creates a new data-dependent instance
+     * @param epsilon
+     * @param delta
+     */
+    public EDDifferentialPrivacy(double epsilon, double delta) {
+        this(epsilon, delta, null, false);
+    }
+    
+    /**
+     * Creates a new instance which may be configured to produce deterministic output.
+     * Note: *never* use this in production. It is implemented for testing purposes, only.
+     * 
+     * @param epsilon
+     * @param delta
+     * @param generalization
+     * @param deterministic
+     */
+    public EDDifferentialPrivacy(double epsilon, double delta, 
+                                 DataGeneralizationScheme generalization,
+                                 boolean deterministic) {
+        super(false, false);
+        this.epsilon = epsilon;
+        this.delta = delta;
+        this.generalization = generalization;
+        this.beta = generalization == null ? -Double.MAX_VALUE : calculateBeta(epsilon);
+        this.k = generalization == null ? -Integer.MAX_VALUE : calculateK(delta, epsilon, this.beta);
+        this.deterministic = deterministic;
+    }
+    
+
+    @Override
+    public EDDifferentialPrivacy clone() {
+        return new EDDifferentialPrivacy(this.getEpsilon(), this.getDelta(), this.getGeneralizationScheme());
+    }
+
+    /**
+     * Returns the k parameter of (k,b)-SDGS
+     * @return
+     */
+    public double getBeta() {
+        if (beta < 0d) { throw new RuntimeException("This instance has not been initialized yet"); }
+        return beta;
+    }
+    
+    @Override
+    public DataSubset getDataSubset() {
+        return subset;
+    }
+
+    /**
+     * Returns the delta parameter of (e,d)-DP
+     * @return
+     */
+    public double getDelta() {
+        return delta;
+    }
+
+    /**
+     * Returns the epsilon parameter of (e,d)-DP
+     * @return
+     */
+    public double getEpsilon() {
+        return epsilon;
+    }
+
+    /**
+     * Returns the defined generalization scheme
+     * @return
+     */
+    public DataGeneralizationScheme getGeneralizationScheme() {
+        return this.generalization;
+    }
+
+    /**
+     * Returns the k parameter of (k,b)-SDGS
+     * @return
+     */
+    public int getK() {
+        if (k < 0) { throw new RuntimeException("This instance has not been initialized yet"); }
+        return k;
+    }
+    
+    /**
+     * Returns whether this instance is data-dependent
+     * @return
+     */
+    public boolean isDataDependent() {
+        return this.generalization == null;
+    }
+    
+    /**
+     * Returns whether this instance is deterministic
+     * @return
+     */
+    public boolean isDeterministic() {
+        return deterministic;
+    }
+
+    @Override
+    public int getMinimalClassSize() {
+        return k;
+    }
+    
+    @Override
+    public int getRequirements(){
+        // Requires two counters
+        return ARXConfiguration.REQUIREMENT_COUNTER |
+               ARXConfiguration.REQUIREMENT_SECONDARY_COUNTER;
+    }
+
+    /**
+     * Creates a random sample based on beta
+     *
+     * @param manager
+     */
+    public void initialize(DataManager manager, ARXConfiguration config){
+        
+        // Needed for consistent de-serialization. We need to call this
+        // method in the constructor of the class DataManager. The following
+        // condition should hold, when this constructor is called during 
+        // de-serialization, when we must not change the subset.
+        if (subset != null && this.manager == null) {
+            this.manager = manager;
+            return;
+        }
+        
+        // Needed to prevent inconsistencies. We need to call this
+        // method in the constructor of the class DataManager. It will be called again, when
+        // ARXConfiguration is initialized(). During the second call we must not change the subset.
+        if (subset != null && this.manager == manager) {
+            return;
+        }
+
+        // Create RNG
+        Random random;
+        if (deterministic) {
+            random = new Random(0xDEADBEEF);
+        } else {
+            random = new SecureRandom();
+        }
+        
+        // Set beta and k if required
+        if (isDataDependent()) {
+            double epsilonAnon = epsilon - (epsilon * config.getEpsilonSearchFraction());
+            beta = calculateBeta(epsilonAnon);
+            k = calculateK(delta, epsilonAnon, beta);
+        }
+
+        // Create a data subset via sampling based on beta
+        Set<Integer> subsetIndices = new HashSet<Integer>();
+        int records = manager.getDataGeneralized().getDataLength();
+        for (int i = 0; i < records; ++i) {
+            if (random.nextDouble() < beta) {
+                subsetIndices.add(i);
+            }
+        }
+        this.subset = DataSubset.create(records, subsetIndices);
+        this.manager = manager;
+    }
+
+    @Override
+    public boolean isAnonymous(Transformation node, HashGroupifyEntry entry) {
+        return entry.count >= getK();
+    }
+
+    @Override
+    public boolean isLocalRecodingSupported() {
+        return false;
+    }
+    
+    @Override
+    public boolean isMinimalClassSizeAvailable() {
+        return true;
+    }
+
+    @Override
+    public boolean isSubsetAvailable() {
+        return subset != null;
+    }
+    
+    @Override
+    public ElementData render() {
+        ElementData result = new ElementData("Differential privacy");
+        result.addProperty("Epsilon", epsilon);
+        result.addProperty("Delta", delta);
+        result.addProperty("Uniqueness threshold (k)", k);
+        result.addProperty("Sampling probability (beta)", beta);
+        return result;
+    }
+
+    @Override
+    public String toString() {
+        return "("+epsilon+","+delta+")-DP";
+    }
+
+    /**
+     * Calculates a_n
+     * @param n
+     * @param epsilon
+     * @param beta
+     * @return
+     */
+    private double calculateA(int n, double epsilon, double beta) {
+        double gamma = calculateGamma(epsilon, beta);
+        return calculateBinomialSum((int) Math.floor(n * gamma) + 1, n, beta);
+    }
+    
+    /**
+     * Calculates beta_max
+     * @param epsilon
+     * @return
+     */
+    private double calculateBeta(double epsilon) {
+        return 1.0d - (new Exp()).value(-1.0d * epsilon);
+    }
+
+    /**
+     * Adds summands of the binomial distribution with probability beta
+     * @param from
+     * @param to
+     * @param beta
+     * @return
+     */
+    private double calculateBinomialSum(int from, int to, double beta) {
+        BinomialDistribution binomialDistribution = new BinomialDistribution(to, beta);
+        double sum = 0.0d;
+
+        for (int j = from; j <= to; ++j) {
+            sum += binomialDistribution.probability(j);
+        }
+
+        return sum;
+    }
+
+    /**
+     * Calculates c_n
+     * @param n
+     * @param epsilon
+     * @param beta
+     * @return
+     */
+    private double calculateC(int n, double epsilon, double beta) {
+        double gamma = calculateGamma(epsilon, beta);
+        return (new Exp()).value(-1.0d * n * (gamma * (new Log()).value(gamma / beta) - (gamma - beta)));
+    }
+
+    /**
+     * Calculates delta
+     * @param k
+     * @param epsilon
+     * @param beta
+     * @return
+     */
+    private double calculateDelta(int k, double epsilon, double beta) {
+        double gamma = calculateGamma(epsilon, beta);
+        int n_m = (int) Math.ceil((double) k / gamma - 1.0d);
+
+        double delta = Double.MIN_VALUE;
+        double bound = Double.MAX_VALUE;
+
+        for (int n = n_m; delta < bound; ++n) {
+            delta = Math.max(delta, calculateA(n, epsilon, beta));
+            bound = calculateC(n, epsilon, beta);
+        }
+
+        return delta;
+    }
+
+    /**
+     * Calculates gamma
+     * @param epsilon
+     * @param beta
+     * @return
+     */
+    private double calculateGamma(double epsilon, double beta) {
+        double power = (new Exp()).value(epsilon);
+        return (power - 1.0d + beta) / power;
+    }
+
+    /**
+     * Calculates k
+     * @param delta
+     * @param epsilon
+     * @param beta
+     * @return
+     */
+    private int calculateK(double delta, double epsilon, double beta) {
+        int k = 1;
+
+        for (double delta_k = Double.MAX_VALUE; delta_k > delta; ++k) {
+            delta_k = calculateDelta(k, epsilon, beta);
+        }
+
+        return k;
+    }
+}