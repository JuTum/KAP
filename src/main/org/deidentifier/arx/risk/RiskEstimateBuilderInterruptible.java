--- conflicted
+++ resolved
@@ -1,211 +1,193 @@
-/*
- * ARX: Powerful Data Anonymization
- * Copyright 2012 - 2017 Fabian Prasser, Florian Kohlmayer and contributors
- * 
- * Licensed under the Apache License, Version 2.0 (the "License");
- * you may not use this file except in compliance with the License.
- * You may obtain a copy of the License at
- * 
- * http://www.apache.org/licenses/LICENSE-2.0
- * 
- * Unless required by applicable law or agreed to in writing, software
- * distributed under the License is distributed on an "AS IS" BASIS,
- * WITHOUT WARRANTIES OR CONDITIONS OF ANY KIND, either express or implied.
- * See the License for the specific language governing permissions and
- * limitations under the License.
- */
-
-package org.deidentifier.arx.risk;
-
-import org.deidentifier.arx.exceptions.ComputationInterruptedException;
-
-/**
- * A builder for risk estimates, interruptible
- * 
- * @author Fabian Prasser
- * @author Maximilian Zitzmann
- */
-public class RiskEstimateBuilderInterruptible {
-    
-    /** The wrapped instance */
-    private final RiskEstimateBuilder parent;
-    
-    /**
-     * Creates a new instance
-     * 
-     * @param parent
-     */
-    RiskEstimateBuilderInterruptible(RiskEstimateBuilder parent) {
-        this.parent = parent;
-    }
-
-    /**
-     * Returns a class providing access to an analysis of potential quasi-identifiers using
-     * the concepts of alpha distinction and alpha separation.
-     *
-     * @return the RiskModelAttributes data from risk analysis
-     */
-    public RiskModelAttributes getAttributeRisks() throws InterruptedException {
-        try {
-            return parent.getAttributeRisks();
-        } catch (ComputationInterruptedException e) {
-            throw new InterruptedException("Computation interrupted");
-        }
-    }
-
-    /**
-     * Returns a model of the equivalence classes in this data set
-     * 
-     * @return
-     * @throws InterruptedException
-     */
-<<<<<<< HEAD
-    public HIPAAIdentifierMatch[] getHIPAAIdentifiers() throws InterruptedException {
-        try {
+/*
+ * ARX: Powerful Data Anonymization
+ * Copyright 2012 - 2017 Fabian Prasser, Florian Kohlmayer and contributors
+ * 
+ * Licensed under the Apache License, Version 2.0 (the "License");
+ * you may not use this file except in compliance with the License.
+ * You may obtain a copy of the License at
+ * 
+ * http://www.apache.org/licenses/LICENSE-2.0
+ * 
+ * Unless required by applicable law or agreed to in writing, software
+ * distributed under the License is distributed on an "AS IS" BASIS,
+ * WITHOUT WARRANTIES OR CONDITIONS OF ANY KIND, either express or implied.
+ * See the License for the specific language governing permissions and
+ * limitations under the License.
+ */
+
+package org.deidentifier.arx.risk;
+
+import org.deidentifier.arx.exceptions.ComputationInterruptedException;
+
+/**
+ * A builder for risk estimates, interruptible
+ * 
+ * @author Fabian Prasser
+ * @author Maximilian Zitzmann
+ */
+public class RiskEstimateBuilderInterruptible {
+    
+    /** The wrapped instance */
+    private final RiskEstimateBuilder parent;
+    
+    /**
+     * Creates a new instance
+     * 
+     * @param parent
+     */
+    RiskEstimateBuilderInterruptible(RiskEstimateBuilder parent) {
+        this.parent = parent;
+    }
+
+    /**
+     * Returns a class providing access to an analysis of potential quasi-identifiers using
+     * the concepts of alpha distinction and alpha separation.
+     *
+     * @return the RiskModelAttributes data from risk analysis
+     */
+    public RiskModelAttributes getAttributeRisks() throws InterruptedException {
+        try {
+            return parent.getAttributeRisks();
+        } catch (ComputationInterruptedException e) {
+            throw new InterruptedException("Computation interrupted");
+        }
+    }
+
+    /**
+     * Returns a model of the equivalence classes in this data set
+     * 
+     * @return
+     * @throws InterruptedException
+     */
+    public RiskModelHistogram getEquivalenceClassModel() throws InterruptedException {
+        try {
+            return parent.getEquivalenceClassModel();
+        } catch (ComputationInterruptedException e) {
+            throw new InterruptedException("Computation interrupted");
+        }
+    }
+    /**
+     * Returns a class providing access to the identifier HIPAA identifiers.
+     * 
+     * @return
+     * @throws InterruptedException
+     */
+    public HIPAAIdentifierMatch[] getHIPAAIdentifiers() throws InterruptedException {
+        try {
             return parent.getHIPAAIdentifiers();
-        } catch (ComputationInterruptedException e) {
-            throw new InterruptedException("Computation interrupted");
-        }
-    }
-    
-    /**
-     * Returns a model of the MSUs in this data set
-     * @return
-     * @throws InterruptedException 
-     */
-    public RiskModelMSU getMSUStatistics() throws InterruptedException {
-        try {
-            return parent.getMSUStatistics();
-        } catch (ComputationInterruptedException e) {
-            throw new InterruptedException("Computation interrupted");
-        }
-    }
-
-    /**
-     * Returns a model of the MSUs in this data set
-     * @param maxK The maximal size of an MSU considered
-     * @return
-     * @throws InterruptedException 
-     */
-    public RiskModelMSU getMSUStatistics(int maxK) throws InterruptedException {
-        try {
-            return parent.getMSUStatistics(maxK);
-        } catch (ComputationInterruptedException e) {
-            throw new InterruptedException("Computation interrupted");
-        }
-    }
-    /**
-     * Returns a class providing access to population-based risk estimates about
-     * the attributes. Uses the decision rule by Dankar et al., excluding the
-     * SNB model
-     * 
-     * @return
-     */
-    public RiskModelAttributes getPopulationBasedAttributeRisks() throws InterruptedException {
-=======
-    public RiskModelHistogram getEquivalenceClassModel() throws InterruptedException {
->>>>>>> f214042e
-        try {
-            return parent.getEquivalenceClassModel();
-        } catch (ComputationInterruptedException e) {
-            throw new InterruptedException("Computation interrupted");
-        }
-    }
-    /**
-     * Returns a class providing access to the identifier HIPAA identifiers.
-     * 
-     * @return
-     * @throws InterruptedException
-     */
-    public HIPAAIdentifierMatch[] getHIPAAIdentifiers() throws InterruptedException {
-        try {
-            return parent.getHIPAAIdentifiers();
-        } catch (ComputationInterruptedException e) {
-            throw new InterruptedException("Computation interrupted");
-        }
-    }
-    
-    /**
-     * Returns a class providing population-based uniqueness estimates
-     * 
-     * @return
-     */
-    public RiskModelPopulationUniqueness
-           getPopulationBasedUniquenessRisk() throws InterruptedException {
-        try {
-            return parent.getPopulationBasedUniquenessRiskInterruptible();
-        } catch (ComputationInterruptedException e) {
-            throw new InterruptedException("Computation interrupted");
-        }
-    }
-    
-    /**
-     * If supported by the according builder, this method will report a progress
-     * value in [0,100]. Otherwise, it will always return 0
-     * 
-     * @return
-     */
-    public int getProgress() {
-        return parent.getProgress();
-    }
-    
-    /**
-     * Returns a class providing sample-based re-identification risk estimates
-     * 
-     * @return
-     */
-    public RiskModelSampleRisks getSampleBasedReidentificationRisk() throws InterruptedException {
-        try {
-            return parent.getSampleBasedReidentificationRisk();
-        } catch (ComputationInterruptedException e) {
-            throw new InterruptedException("Computation interrupted");
-        }
-    }
-    
-    /**
-     * Returns a class representing the distribution of prosecutor risks in the sample
-     * 
-     * @return
-     */
-    public RiskModelSampleRiskDistribution getSampleBasedRiskDistribution() throws InterruptedException {
-        try {
-            return parent.getSampleBasedRiskDistribution();
-        } catch (ComputationInterruptedException e) {
-            throw new InterruptedException("Computation interrupted");
-        }
-    }
-    
-    /**
-     * Returns a risk summary
-     * @param threshold Acceptable highest probability of re-identification for a single record
-     * @return
-     * @throws InterruptedException 
-     */
-    public RiskModelSampleSummary getSampleBasedRiskSummary(double threshold) throws InterruptedException {
-        try {
-            return parent.getSampleBasedRiskSummary(threshold);
-        } catch (ComputationInterruptedException e) {
-            throw new InterruptedException("Computation interrupted");
-        }
-    }
-    
-    /**
-     * Returns a class providing sample-based uniqueness estimates
-     * 
-     * @return
-     */
-    public RiskModelSampleUniqueness getSampleBasedUniquenessRisk() throws InterruptedException {
-        try {
-            return parent.getSampleBasedUniquenessRisk();
-        } catch (ComputationInterruptedException e) {
-            throw new InterruptedException("Computation interrupted");
-        }
-    }
-    
-    /**
-     * Interrupts all computations. Raises an InterruptedException.
-     */
-    public void interrupt() {
-        parent.interrupt();
-    }
-}
+        } catch (ComputationInterruptedException e) {
+            throw new InterruptedException("Computation interrupted");
+        }
+    }
+    
+    /**
+     * Returns a model of the MSUs in this data set
+     * @return
+     * @throws InterruptedException 
+     */
+    public RiskModelMSU getMSUStatistics() throws InterruptedException {
+        try {
+            return parent.getMSUStatistics();
+        } catch (ComputationInterruptedException e) {
+            throw new InterruptedException("Computation interrupted");
+        }
+    }
+
+    /**
+     * Returns a model of the MSUs in this data set
+     * @param maxK The maximal size of an MSU considered
+     * @return
+     * @throws InterruptedException 
+     */
+    public RiskModelMSU getMSUStatistics(int maxK) throws InterruptedException {
+        try {
+            return parent.getMSUStatistics(maxK);
+        } catch (ComputationInterruptedException e) {
+            throw new InterruptedException("Computation interrupted");
+        }
+    }
+  
+    /**
+     * Returns a class providing population-based uniqueness estimates
+     * 
+     * @return
+     */
+    public RiskModelPopulationUniqueness
+           getPopulationBasedUniquenessRisk() throws InterruptedException {
+        try {
+            return parent.getPopulationBasedUniquenessRiskInterruptible();
+        } catch (ComputationInterruptedException e) {
+            throw new InterruptedException("Computation interrupted");
+        }
+    }
+    
+    /**
+     * If supported by the according builder, this method will report a progress
+     * value in [0,100]. Otherwise, it will always return 0
+     * 
+     * @return
+     */
+    public int getProgress() {
+        return parent.getProgress();
+    }
+    
+    /**
+     * Returns a class providing sample-based re-identification risk estimates
+     * 
+     * @return
+     */
+    public RiskModelSampleRisks getSampleBasedReidentificationRisk() throws InterruptedException {
+        try {
+            return parent.getSampleBasedReidentificationRisk();
+        } catch (ComputationInterruptedException e) {
+            throw new InterruptedException("Computation interrupted");
+        }
+    }
+    
+    /**
+     * Returns a class representing the distribution of prosecutor risks in the sample
+     * 
+     * @return
+     */
+    public RiskModelSampleRiskDistribution getSampleBasedRiskDistribution() throws InterruptedException {
+        try {
+            return parent.getSampleBasedRiskDistribution();
+        } catch (ComputationInterruptedException e) {
+            throw new InterruptedException("Computation interrupted");
+        }
+    }
+    
+    /**
+     * Returns a risk summary
+     * @param threshold Acceptable highest probability of re-identification for a single record
+     * @return
+     * @throws InterruptedException 
+     */
+    public RiskModelSampleSummary getSampleBasedRiskSummary(double threshold) throws InterruptedException {
+        try {
+            return parent.getSampleBasedRiskSummary(threshold);
+        } catch (ComputationInterruptedException e) {
+            throw new InterruptedException("Computation interrupted");
+        }
+    }
+    
+    /**
+     * Returns a class providing sample-based uniqueness estimates
+     * 
+     * @return
+     */
+    public RiskModelSampleUniqueness getSampleBasedUniquenessRisk() throws InterruptedException {
+        try {
+            return parent.getSampleBasedUniquenessRisk();
+        } catch (ComputationInterruptedException e) {
+            throw new InterruptedException("Computation interrupted");
+        }
+    }
+    
+    /**
+     * Interrupts all computations. Raises an InterruptedException.
+     */
+    public void interrupt() {
+        parent.interrupt();
+    }
+}