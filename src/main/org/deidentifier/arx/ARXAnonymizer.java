/*
 * ARX: Efficient, Stable and Optimal Data Anonymization
 * Copyright (C) 2012 - 2013 Florian Kohlmayer, Fabian Prasser
 * 
 * This program is free software: you can redistribute it and/or modify
 * it under the terms of the GNU General Public License as published by
 * the Free Software Foundation, either version 3 of the License, or
 * (at your option) any later version.
 * 
 * This program is distributed in the hope that it will be useful,
 * but WITHOUT ANY WARRANTY; without even the implied warranty of
 * MERCHANTABILITY or FITNESS FOR A PARTICULAR PURPOSE. See the
 * GNU General Public License for more details.
 * 
 * You should have received a copy of the GNU General Public License
 * along with this program. If not, see <http://www.gnu.org/licenses/>.
 */

package org.deidentifier.arx;

import java.io.IOException;
import java.util.HashMap;
import java.util.Map;
import java.util.Set;

import org.deidentifier.arx.ARXConfiguration.KAnonymityCriterion;
import org.deidentifier.arx.ARXConfiguration.LDiversityCriterion;
import org.deidentifier.arx.ARXConfiguration.TClosenessCriterion;
import org.deidentifier.arx.ARXConfiguration.TClosenessCriterion.ClosenessMeasure;
import org.deidentifier.arx.algorithm.AbstractAlgorithm;
import org.deidentifier.arx.algorithm.FLASHAlgorithm;
import org.deidentifier.arx.algorithm.FLASHStrategy;
import org.deidentifier.arx.framework.check.INodeChecker;
import org.deidentifier.arx.framework.check.NodeChecker;
import org.deidentifier.arx.framework.data.DataManager;
import org.deidentifier.arx.framework.data.Dictionary;
import org.deidentifier.arx.framework.data.GeneralizationHierarchy;
import org.deidentifier.arx.framework.lattice.Lattice;
import org.deidentifier.arx.framework.lattice.LatticeBuilder;
import org.deidentifier.arx.metric.Metric;

/**
 * This class offers several methods to define parameters and execute the ARX
 * algorithm.
 * 
 * @author Prasser, Kohlmayer
 */
public class ARXAnonymizer {

    /**
     * Temporary result of the ARX algorithm.
     * 
     * @author Prasser, Kohlmayer
     */
    class Result {

        /** The checker. */
        final INodeChecker checker;

        /** The metric. */
        final Metric<?>    metric;

        /** The lattice. */
        final Lattice      lattice;

        /**
         * Creates a new instance.
         * 
         * @param metric
         *            the metric
         * @param checker
         *            the checker
         * @param lattice
         *            the lattice
         */
        private Result(final Metric<?> metric, final INodeChecker checker, final Lattice lattice) {
            this.metric = metric;
            this.checker = checker;
            this.lattice = lattice;
        }
    }

    /** Remove outliers? */
    private boolean       removeOutliers        = true;

    /** Snapshot size. */
    private double        snapshotSizeDataset   = 0.2d;

    /** Snapshot size snapshot */
    private double        snapshotSizeSnapshot  = 0.8d;

    /** History size. */
    private int           historySize           = 200;

    /** The metric. */
    private Metric<?>     metric                = Metric.createDMStarMetric();

    /** The string to insert for outliers. */
    private String        suppressionString     = "*";

    /** The listener, if any. */
    private ARXListener listener              = null;

    /**
     * Creates a new anonymizer with the default configuration and DMStar
     * metric.
     * 
     */
    public ARXAnonymizer() {
        // Empty by design
    }

    /**
     * Creates a new anonymizer with the given configuration.
     * 
     * @param historySize
     *            the history size
     * @param snapshotSizeDataset
     *            the snapshot size
     */
    public ARXAnonymizer(final int historySize, final double snapshotSize) {
        this.historySize = historySize;
        snapshotSizeDataset = snapshotSize;
    }

    /**
     * Creates a new anonymizer with the given configuration and metric.
     * 
     * @param historySize
     *            the history size
     * @param snapshotSizeDataset
     *            the snapshot size
     * @param metric
     *            the metric
     */
    public ARXAnonymizer(final int historySize, final double snapshotSize, final Metric<?> metric) {
        this.historySize = historySize;
        snapshotSizeDataset = snapshotSize;
        this.metric = metric;
    }

    /**
     * Creates a new anonymizer with the given configuration and metric.
     * 
     * @param historySize
     *            the history size
     * @param snapshotSizeDataset
     *            the snapshot size
     * @param metric
     *            the metric
     * @param suppressionString
     *            the relativeMaxOutliers string
     */
    public ARXAnonymizer(final int historySize, final double snapshotSize, final Metric<?> metric, final String suppressionString) {
        this.suppressionString = suppressionString;
        this.historySize = historySize;
        snapshotSizeDataset = snapshotSize;
        this.metric = metric;
    }

    /**
     * Creates a new anonymizer with the given configuration.
     * 
     * @param historySize
     *            the history size
     * @param snapshotSizeDataset
     *            the snapshot size
     * @param suppressionString
     *            the relativeMaxOutliers string
     */
    public ARXAnonymizer(final int historySize, final double snapshotSize, final String suppressionString) {
        this.historySize = historySize;
        snapshotSizeDataset = snapshotSize;
        this.suppressionString = suppressionString;
    }

    /**
     * Creates a new anonymizer with the default configuration and the given
     * metric.
     * 
     * @param metric
     *            the metric
     */
    public ARXAnonymizer(final Metric<?> metric) {
        this.metric = metric;
    }

    /**
     * Creates a new anonymizer with the given configuration.
     * 
     * @param metric
     *            the metric
     * @param suppressionString
     *            the relativeMaxOutliers string
     */
    public ARXAnonymizer(final Metric<?> metric, final String suppressionString) {
        this.metric = metric;
        this.suppressionString = suppressionString;
    }

    /**
     * Creates a new anonymizer with the given configuration.
     * 
     * @param suppressionString
     *            the relativeMaxOutliers string
     */
    public ARXAnonymizer(final String suppressionString) {
        this.suppressionString = suppressionString;
    }

<<<<<<< HEAD
    protected Result anonymizeInternal(final Configuration config, final DataManager manager) {

        // Prepare if required
        switch (config.getCriterion()) {
        case T_CLOSENESS:
            switch (config.getTClosenessCriterion()) {
            case EMD_EQUAL:
                config.setDistribution(manager.getDistribution());
                break;
            case EMD_HIERARCHICAL:
                config.setTree(manager.getTree());
                break;
            }
            break;
        case D_PRESENCE:
            config.createResearchBitSet(manager.getDataQI().getDataLength());
            break;

        case K_ANONYMITY:
        case L_DIVERSITY:
            // do nothing
            break;
        }
=======
    protected Result anonymizeInternal(final ARXConfiguration config, final DataManager manager) {
>>>>>>> b58f8ce9

        // Check
        checkAfterEncoding(config, manager);

        // Build the lattice
        final Lattice lattice = new LatticeBuilder(manager.getMaxLevels(), manager.getMinLevels(), manager.getHierachyHeights()).build();

        // Attach the listener
        lattice.setListener(listener);

        // Build a node checker
        final INodeChecker checker = new NodeChecker(manager, metric, config, historySize, snapshotSizeDataset, snapshotSizeSnapshot);

        // Initialize the metric
        metric.initialize(manager.getDataQI(), manager.getHierarchies());

        // Initialize the ARX strategy
        final FLASHStrategy strategy = new FLASHStrategy(lattice, manager.getHierarchies());

        // Build an algorithm instance
        final AbstractAlgorithm algorithm = new FLASHAlgorithm(lattice, checker, strategy);

        // Attach the listener
        algorithm.setListener(listener);

        // Execute
        algorithm.traverse();

        // Return the result
        final Result result = new Result(metric, checker, lattice);

        return result;
    }

    /**
     * Performs data anonymization
     * @param data The data
     * @param config The privacy config
     * @return ARXResult
     * @throws IOException
     */
    public ARXResult anonymize(final Data data, final ARXConfiguration config) throws IOException {

        if (data == null) { throw new NullPointerException("Data cannot be null!"); }
        if (config.containsCriterion(LDiversityCriterion.class) ||
            config.containsCriterion(TClosenessCriterion.class)){
            if (data.getDefinition().getSensitiveAttributes().size() == 0) { throw new IllegalArgumentException("You need to specify a sensitive attribute!"); }
        }

        // Obtain handle
        final DataHandle handle = data.getHandle();

        // Check
        if (!(handle instanceof DataHandleInput)) { throw new IllegalArgumentException("Invalid data handle provided!"); }
        checkBeforeEncoding(config.getRelativeMaxOutliers(), handle.getDefinition().getHierarchies());

        final DataManager manager = prepareDataManager(handle, config);

        config.initialize(manager);

        final long time = System.currentTimeMillis();

        final Result result = anonymizeInternal(config, manager);

        final DataHandleOutput outHandle = new DataHandleOutput(result.metric,
                                                                manager,
                                                                result.checker,
                                                                System.currentTimeMillis() - time,
                                                                suppressionString,
                                                                handle.getDefinition(),
                                                                result.lattice,
                                                                removeOutliers,
                                                                config);
        // Pairing
        outHandle.associate(handle);
        handle.associate(outHandle);

        return outHandle;
    }

    /**
     * Performs some sanity checks.
     * 
     * @param manager
     *            the manager
     */
    private void checkAfterEncoding(final ARXConfiguration config, final DataManager manager) {

        if (config.containsCriterion(KAnonymityCriterion.class)){
            for (KAnonymityCriterion c : config.getCriteria(KAnonymityCriterion.class)){
                if ((c.k > manager.getDataQI().getDataLength()) || (c.k < 1)) { 
                    throw new IllegalArgumentException("Group size k " + c.k + " musst be positive and less or equal than the number of rows " + manager.getDataQI().getDataLength()); 
                }
            }
        }
        if (config.containsCriterion(LDiversityCriterion.class)){
            for (LDiversityCriterion c : config.getCriteria(LDiversityCriterion.class)){
                if ((c.l > manager.getDataQI().getDataLength()) || (c.l < 1)) { 
                    throw new IllegalArgumentException("Group size k " + c.l + " musst be positive and less or equal than the number of rows " + manager.getDataQI().getDataLength()); 
                }
            }
        }
        
        // Check whether all hierarchies are monotonic
        for (final GeneralizationHierarchy hierarchy : manager.getHierarchies()) {
            if (!hierarchy.isMonotonic()) { throw new IllegalArgumentException("The hierarchy for the attribute '" + hierarchy.getName() + "' is not monotonic!"); }
        }

        // check min and max sizes
        final int[] hierarchyHeights = manager.getHierachyHeights();
        final int[] minLevels = manager.getMinLevels();
        final int[] maxLevels = manager.getMaxLevels();

        for (int i = 0; i < hierarchyHeights.length; i++) {
            if (minLevels[i] > (hierarchyHeights[i] - 1)) { throw new IllegalArgumentException("Invalid minimum generalization for attribute '" + manager.getHierarchies()[i].getName() + "': " +
                                                                                               minLevels[i] + " > " + (hierarchyHeights[i] - 1)); }
            if (minLevels[i] < 0) { throw new IllegalArgumentException("The minimum generalization for attribute '" + manager.getHierarchies()[i].getName() + "' has to be positive!"); }
            if (maxLevels[i] > (hierarchyHeights[i] - 1)) { throw new IllegalArgumentException("Invalid maximum generalization for attribute '" + manager.getHierarchies()[i].getName() + "': " +
                                                                                               maxLevels[i] + " > " + (hierarchyHeights[i] - 1)); }
            if (maxLevels[i] < minLevels[i]) { throw new IllegalArgumentException("The minimum generalization for attribute '" + manager.getHierarchies()[i].getName() +
                                                                                  "' has to be lower than or requal to the defined maximum!"); }
        }
    }

    /**
     * Performs some sanity checks.
     * 
     * @param relativeMaxOutliers
     *            the allowed maximal number of outliers
     * @param hierarchies
     *            the hierarchies
     */
    private void checkBeforeEncoding(final double relativeMaxOutliers, final Map<String, String[][]> hierarchies) {

        // Perform sanity checks
        if ((relativeMaxOutliers < 0d) || (relativeMaxOutliers >= 1d)) { throw new IllegalArgumentException("Suppression rate " + relativeMaxOutliers + "must be in [0,1["); }
        if (hierarchies.size() > 15) { throw new IllegalArgumentException("The curse of dimensionality strikes. Too many quasi-identifiers: " + hierarchies.size()); }
        if (hierarchies.size() == 0) { throw new IllegalArgumentException("You need to specify at least one quasi identifier!"); }

    }

    /**
     * Returns the maximum number of snapshots allowed to store in the history.
     * 
     * @return The size
     */
    public int getHistorySize() {
        return historySize;
    }

    /**
     * Gets the snapshot size.
     * 
     * @return The maximum size of a snapshot relative to the dataset size
     */
    public double getMaximumSnapshotSizeDataset() {
        return snapshotSizeDataset;
    }

    /**
     * Gets the snapshot size.
     * 
     * @return The maximum size of a snapshot relative to the previous snapshot
     *         size
     */
    public double getMaximumSnapshotSizeSnapshot() {
        return snapshotSizeSnapshot;
    }

    /**
     * Returns the metric utilized by the algorithm.
     * 
     * @return The metric
     */
    public Metric<?> getMetric() {
        return metric;
    }

    /**
     * Returns the string with which outliers are replaced.
     * 
     * @return the relativeMaxOutliers string
     */
    public String getSuppressionString() {
        return suppressionString;
    }

    /**
     * Does the anonymizer remove outliers from the dataset?
     * 
     * @return
     */
    public boolean isRemoveOutliers() {
        return removeOutliers;
    }

    /**
     * Prepares the data manager.
     * 
     * @param handle
     *            the handle
     * @param config
     *            the config
     * @return the data manager
     * @throws IOException
     *             Signals that an I/O exception has occurred.
     */
    private DataManager prepareDataManager(final DataHandle handle, final ARXConfiguration config) throws IOException {

        // Extract definitions
        final Map<String, String[][]> hierarchies = handle.getDefinition().getHierarchies();
        final Set<String> insensitiveAttributes = handle.getDefinition().getInsensitiveAttributes();
        final Set<String> identifiers = handle.getDefinition().getIdentifyingAttributes();
        final Map<String, Integer> minGeneralizations = handle.getDefinition().getMinimalGeneralizations();
        final Map<String, Integer> maxGeneralizations = handle.getDefinition().getMaximalGeneralizations();

        // Extract data
        final String[] header = ((DataHandleInput) handle).header;
        final int[][] dataArray = ((DataHandleInput) handle).data;
        final Dictionary dictionary = ((DataHandleInput) handle).dictionary;

        // Encode
        final Map<String, String[][]> sensitive = new HashMap<String, String[][]>();
        if (!handle.getDefinition().getSensitiveAttributes().isEmpty()) {
            sensitive.put(handle.getDefinition().getSensitiveAttributes().iterator().next(), null);
        }
        if (config.containsCriterion(TClosenessCriterion.class)){
            for (TClosenessCriterion c : config.getCriteria(TClosenessCriterion.class)){
                if (c.measure == ClosenessMeasure.HIERARCHICAL_DISTANCE_EMD){
                    sensitive.put(handle.getDefinition().getSensitiveAttributes().iterator().next(), c.hierarchy.getHierarchy());
                }
            }
        }
        final DataManager manager = new DataManager(header, dataArray, dictionary, hierarchies, minGeneralizations, maxGeneralizations, sensitive, insensitiveAttributes, identifiers);

        return manager;
    }

    /**
     * Sets the maximum number of snapshots allowed to store in the history.
     * 
     * @param historySize
     *            The size
     */
    public void setHistorySize(final int historySize) {
        if (historySize < 1) { throw new IllegalArgumentException("history size must be positive and not 0"); }
        this.historySize = historySize;
    }

    /**
     * Sets a listener.
     * 
     * @param listener
     *            the new listener, if any
     */
    public void setListener(final ARXListener listener) {
        this.listener = listener;
    }

    /**
     * Sets the maximum size of a snapshot relative to the dataset size.
     * 
     * @param snapshotSizeDataset
     *            The size
     */
    public void setMaximumSnapshotSizeDataset(final double snapshotSize) {
        // Perform sanity checks
        if ((snapshotSize <= 0d) || (snapshotSize > 1d)) { throw new IllegalArgumentException("Snapshot size " + snapshotSize + "must be in [0,1]"); }
        snapshotSizeDataset = snapshotSize;
    }

    /**
     * Sets the maximum size of a snapshot relative to the previous snapshot
     * 
     * @param snapshotSizeSnapshot
     *            The size
     */
    public void setMaximumSnapshotSizeSnapshot(final double snapshotSizeSnapshot) {
        // Perform sanity checks
        if ((snapshotSizeSnapshot <= 0d) || (snapshotSizeSnapshot > 1d)) { throw new IllegalArgumentException("Snapshot size " + snapshotSizeSnapshot + "must be in [0,1]"); }
        this.snapshotSizeSnapshot = snapshotSizeSnapshot;
    }

    /**
     * Sets the metric to utilize by the algorithm.
     * 
     * @param metric
     *            The metric
     */
    public void setMetric(final Metric<?> metric) {
        if (metric == null) { throw new NullPointerException("metric must not be null"); }
        this.metric = metric;
    }

    /**
     * Set whether the anonymizer should remove outliers
     * 
     * @param value
     */
    public void setRemoveOutliers(final boolean value) {
        removeOutliers = value;
    }

    /**
     * Sets the string with which suppressed values are to be replaced.
     * 
     * @param suppressionString
     *            The relativeMaxOutliers string
     */
    public void setSuppressionString(final String suppressionString) {
        if (suppressionString == null) { throw new NullPointerException("suppressionString must not be null"); }
        this.suppressionString = suppressionString;
    }
}<|MERGE_RESOLUTION|>--- conflicted
+++ resolved
@@ -208,33 +208,7 @@
         this.suppressionString = suppressionString;
     }
 
-<<<<<<< HEAD
-    protected Result anonymizeInternal(final Configuration config, final DataManager manager) {
-
-        // Prepare if required
-        switch (config.getCriterion()) {
-        case T_CLOSENESS:
-            switch (config.getTClosenessCriterion()) {
-            case EMD_EQUAL:
-                config.setDistribution(manager.getDistribution());
-                break;
-            case EMD_HIERARCHICAL:
-                config.setTree(manager.getTree());
-                break;
-            }
-            break;
-        case D_PRESENCE:
-            config.createResearchBitSet(manager.getDataQI().getDataLength());
-            break;
-
-        case K_ANONYMITY:
-        case L_DIVERSITY:
-            // do nothing
-            break;
-        }
-=======
     protected Result anonymizeInternal(final ARXConfiguration config, final DataManager manager) {
->>>>>>> b58f8ce9
 
         // Check
         checkAfterEncoding(config, manager);
